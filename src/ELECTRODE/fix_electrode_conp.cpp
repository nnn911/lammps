/* ----------------------------------------------------------------------
   LAMMPS - Large-scale Atomic/Molecular Massively Parallel Simulator
   https://www.lammps.org/, Sandia National Laboratories
   LAMMPS development team: developers@lammps.org

   Copyright (2003) Sandia Corporation.  Under the terms of Contract
   DE-AC04-94AL85000 with Sandia Corporation, the U.S. Government retains
   certain rights in this software.  This software is distributed under
   the GNU General Public License.

   See the README file in the top-level LAMMPS directory.
------------------------------------------------------------------------- */

/* ----------------------------------------------------------------------
   Contributing authors: Ludwig Ahrens-Iwers (TUHH), Shern Tee (UQ), Robert Meißner (TUHH)
------------------------------------------------------------------------- */

#include "fix_electrode_conp.h"

#include "atom.h"
#include "citeme.h"
#include "comm.h"
#include "domain.h"
#include "electrode_math.h"
#include "electrode_matrix.h"
#include "electrode_vector.h"
#include "error.h"
#include "force.h"
#include "group.h"
#include "input.h"
#include "math_const.h"
#include "memory.h"
#include "modify.h"
#include "neigh_list.h"
#include "neigh_request.h"
#include "neighbor.h"
#include "pair.h"
#include "text_file_reader.h"
#include "variable.h"

#include <algorithm>
#include <cassert>
#include <cmath>
#include <cstring>
#include <exception>
#include <utility>

using namespace LAMMPS_NS;
using namespace MathConst;

#define SMALL 1e-16

extern "C" {
void dgetrf_(const int *M, const int *N, double *A, const int *lda, int *ipiv, int *info);
void dgetri_(const int *N, double *A, const int *lda, const int *ipiv, double *work,
             const int *lwork, int *info);
}

static const char cite_fix_electrode[] =
    "fix electrode command:\n\n"
    "@article{Ahrens2022\n"
    "author = {Ahrens-Iwers, Ludwig J.V. and Janssen, Mahijs and Tee, Shern R. and Mei{\\ss}ner, "
    "Robert H.},\n"
    "doi = {10.1063/5.0099239},\n"
    "title = {{ELECTRODE: An electrochemistry package for LAMMPS}},\n"
    "journal = {The Journal of Chemical Physics},\n"
    "year = {2022}\n"
    "volume = {157},\n"
    "pages = {084801},\n"
    "}\n";

//     0        1      2              3    4
// fix fxupdate group1 electrode/conp pot1 eta couple group2 pot2
FixElectrodeConp::FixElectrodeConp(LAMMPS *lmp, int narg, char **arg) :
    Fix(lmp, narg, arg), elyt_vector(nullptr), elec_vector(nullptr), capacitance(nullptr),
    elastance(nullptr), pair(nullptr), mat_neighlist(nullptr), vec_neighlist(nullptr),
    recvcounts(nullptr), displs(nullptr), iele_gathered(nullptr), buf_gathered(nullptr),
    potential_i(nullptr), potential_iele(nullptr)
{
  if (lmp->citeme) lmp->citeme->add(cite_fix_electrode);
  // fix.h output flags
  scalar_flag = 1;
  vector_flag = 1;
  extscalar = 1;
  extvector = 0;
  extarray = 0;

  bool default_algo = true;
  algo = Algo::MATRIX_INV;
  matrix_algo = true;
  cg_threshold = 0.;
  write_inv = write_mat = write_vec = read_inv = read_mat = false;
  symm = false;
  ffield = false;
  thermo_time = 0.;

  top_group = 0;
  intelflag = false;
  tfflag = false;
  timer_flag = false;

  update_time = 0;
  mult_time = 0;
  n_call = n_cg_step = 0;

  qtotal = 0.;
  qtotal_var_style = VarStyle::UNSET;

  // read fix command
  fixname = std::string(arg[0]);
  groups = std::vector<int>(1, igroup);
  group_bits = std::vector<int>(1, groupbit);
  group_psi_var_names = std::vector<std::string>(1);
  group_psi_var_styles = std::vector<VarStyle>(1, VarStyle::CONST);
  group_psi_const = std::vector<double>(1);
  etypes_neighlists = false;
  if (strstr(arg[3], "v_") == arg[3]) {
    std::string vname = arg[3];
    group_psi_var_names[0] = vname.substr(2);
    group_psi_var_styles[0] = VarStyle::EQUAL;
  } else
    group_psi_const[0] = utils::numeric(FLERR, arg[3], false, lmp);
  char *eta_str = arg[4];
  eta = utils::numeric(FLERR, eta_str, false, lmp);
  int iarg = 5;
  while (iarg < narg) {
    if ((strcmp(arg[iarg], "couple") == 0)) {
      if (iarg + 3 > narg) error->all(FLERR, "Need two arguments after couple keyword");
      int id = group->find(arg[++iarg]);
      if (id < 0) error->all(FLERR, "Group {} does not exist", arg[iarg]);
      groups.push_back(id);
      group_bits.push_back(group->bitmask[id]);
      ++iarg;
      if (strstr(arg[iarg], "v_") == arg[iarg]) {
        std::string vname = arg[iarg];
        group_psi_var_names.push_back(vname.substr(2));
        group_psi_var_styles.push_back(VarStyle::EQUAL);
        group_psi_const.push_back(0.);
      } else {
        std::string null;
        group_psi_var_names.push_back(null);
        group_psi_var_styles.push_back(VarStyle::CONST);
        group_psi_const.push_back(utils::numeric(FLERR, arg[iarg], false, lmp));
      }
    } else if ((strcmp(arg[iarg], "algo") == 0)) {
      if (!default_algo) error->one(FLERR, "Algorithm can be set only once");
      default_algo = false;
      if (iarg + 2 > narg) error->all(FLERR, "Need one argument after algo command");
      char *algo_arg = arg[++iarg];
      bool cg_algo = false;
      if ((strcmp(algo_arg, "mat_inv") == 0)) {
        algo = Algo::MATRIX_INV;
        matrix_algo = true;
      } else if ((strcmp(algo_arg, "mat_cg") == 0)) {
        algo = Algo::MATRIX_CG;
        matrix_algo = true;
        cg_algo = true;
      } else if ((strcmp(algo_arg, "cg") == 0)) {
        algo = Algo::CG;
        matrix_algo = false;
        cg_algo = true;
      } else {
        error->all(FLERR, "Unknown algo keyword {}", algo_arg);
      }
      if (cg_algo) {
        if (iarg + 2 > narg) error->all(FLERR, "Need one argument after algo *cg command");
        cg_threshold = utils::numeric(FLERR, arg[++iarg], false, lmp);
      }
    } else if ((strncmp(arg[iarg], "write", 5) == 0)) {
      if (iarg + 2 > narg) error->all(FLERR, "Need one argument after write command");
      if ((strcmp(arg[iarg], "write_inv") == 0)) {    // capacitance matrix
        write_inv = true;
        output_file_inv = arg[++iarg];
      } else if ((strcmp(arg[iarg], "write_mat") == 0)) {    // elastance matrix
        write_mat = true;
        output_file_mat = arg[++iarg];
      } else if ((strcmp(arg[iarg], "write_vec") == 0)) {    // b vector
        write_vec = true;
        output_file_vec = arg[++iarg];
      } else {
        error->all(FLERR, "Illegal fix {} command with write", style);
      }
    } else if ((strncmp(arg[iarg], "read", 4) == 0)) {
      if (iarg + 2 > narg) error->all(FLERR, "Need one argument after read command");
      if ((strcmp(arg[iarg], "read_inv") == 0)) {
        read_inv = true;
        input_file_inv = arg[++iarg];
      } else if ((strcmp(arg[iarg], "read_mat") == 0)) {
        read_mat = true;
        input_file_mat = arg[++iarg];
      } else {
        error->all(FLERR, "Illegal fix {} command with read", style);
      }
    } else if ((strcmp(arg[iarg], "temp") == 0)) {
      if (iarg + 4 > narg) error->all(FLERR, "Need three arguments after temp command");
      if (!utils::strmatch(style, "electrode/thermo"))
        error->all(FLERR, "temp keyword not available for fix {}", style);
      thermo_temp = force->boltz / force->qe2f * utils::numeric(FLERR, arg[++iarg], false, lmp);
      thermo_time = utils::numeric(FLERR, arg[++iarg], false, lmp);
      thermo_init = utils::inumeric(FLERR, arg[++iarg], false, lmp);
    } else if ((strcmp(arg[iarg], "qtotal") == 0)) {
      if (iarg + 2 > narg) error->all(FLERR, "Need one argument after qtotal keyword");
      if (strcmp(this->style, "electrode/conq") == 0)
        error->all(FLERR, "qtotal keyword not available for electrode/conq");
      ++iarg;
      if (strstr(arg[iarg], "v_") == arg[iarg]) {
        std::string vname = arg[iarg];
        qtotal_var_name = vname.substr(2);
        qtotal_var_style = VarStyle::EQUAL;
      } else {
        qtotal = utils::numeric(FLERR, arg[iarg], false, lmp);
        qtotal_var_style = VarStyle::CONST;
      }
      // toggle parameters
    } else if ((strcmp(arg[iarg], "etypes") == 0)) {
      etypes_neighlists = utils::logical(FLERR, arg[++iarg], false, lmp);
    } else if ((strncmp(arg[iarg], "symm", 4) == 0)) {
      symm = utils::logical(FLERR, arg[++iarg], false, lmp);
    } else if ((strcmp(arg[iarg], "ffield") == 0)) {
      ffield = utils::logical(FLERR, arg[++iarg], false, lmp);
    } else {
      error->all(FLERR, "Unknown keyword {} for fix {} command", arg[iarg], style);
    }
    iarg++;
  }

  if (qtotal_var_style != VarStyle::UNSET) {
    if (symm) error->all(FLERR, "{} cannot use qtotal keyword with symm on", this->style);
  }

  // computatonal potential
  group_psi = std::vector<double>(groups.size());
  // union of all coupled groups
  std::string union_group = "conp_group";
  std::string group_cmd = union_group + " union";
  for (int g : groups) {
    group_cmd += " ";
    group_cmd += group->names[g];
  }
  group->assign(group_cmd);
  igroup = group->find(union_group);
  if (igroup < 0) error->all(FLERR, "Failed to create union of groups");
  // construct computes
  need_array_compute = !(read_inv || read_mat) && matrix_algo;
  need_elec_vector = algo == Algo::CG;
  elyt_vector = new ElectrodeVector(lmp, igroup, igroup, eta, true);
  if (need_elec_vector) elec_vector = new ElectrodeVector(lmp, igroup, igroup, eta, false);
  assert(groups.size() == group_bits.size());
  assert(groups.size() == group_psi.size());
  assert(groups.size() == group_psi_const.size());
  assert(groups.size() == group_psi_var_styles.size());
  assert(groups.size() == group_psi_var_names.size());
  assert(igroup == elyt_vector->igroup);
  if (need_elec_vector) assert(igroup == elec_vector->igroup);
  if (algo != Algo::MATRIX_INV) {
    if (read_inv || write_inv)
      error->all(
          FLERR,
          "Selected algorithm does not use inverted matrix. Cannot read/write inverted matrix.");
  }
  if (!matrix_algo && (read_mat || write_mat || write_vec)) {
    error->all(FLERR,
               "Selected algorithm does not use matrix. Cannot read/write matrix or vector.");
  }
  if (read_inv && read_mat) error->all(FLERR, "Cannot read matrix from two files");
  if (write_mat && read_inv)
    error->all(FLERR, "Cannot write elastance matrix if reading capacitance matrix from file");
  num_of_groups = static_cast<int>(groups.size());
  size_vector = num_of_groups;
  array_flag = !!(algo == Algo::MATRIX_INV);
  if (array_flag) {
    size_array_rows = num_of_groups;
    size_array_cols = 2 + 2 * num_of_groups;
  }

  // check groups are consistent
  int *mask = atom->mask;
  int groups_overlap = 0;
  for (int i = 0; i < atom->nlocal; i++) {
    int m = mask[i];
    int matches = 0;
    for (int bit : group_bits)
      if (m & bit) matches++;
    if (matches > 1) {
      groups_overlap++;
    } else {
      assert(!matches == !(m & group->bitmask[igroup]));
    }
  }
  MPI_Allreduce(MPI_IN_PLACE, &groups_overlap, 1, MPI_INT, MPI_SUM, world);
  if (groups_overlap) error->all(FLERR, "Groups may not overlap");
  groupbit = group->bitmask[igroup];
  ngroup = group->count(igroup);

  if (matrix_algo) {
    memory->create(iele_gathered, ngroup, "FixElectrode:iele_gathered");
    memory->create(buf_gathered, ngroup, "FixElectrode:buf_gathered");
    memory->create(potential_iele, ngroup, "FixElectrode:potential_iele");
  }

  atom->add_callback(Atom::GROW);    // atomvec track local electrode atoms
  comm_reverse = 1;
  comm_forward = 1;

  nlocalele = 0;

  nmax = 0;
}

/* ---------------------------------------------------------------------- */

int FixElectrodeConp::modify_param(int narg, char **arg)
{
  if (strcmp(arg[0], "tf") == 0) {
    if (narg < 4) error->all(FLERR, "Incorrect number of arguments for fix_modify {}", style);
    tfflag = true;
    // read atom type, Thomas-Fermi length, and voronoi volume (reciprocal
    // number density)
    int const type = utils::inumeric(FLERR, arg[1], false, lmp);
    double const len = utils::numeric(FLERR, arg[2], false, lmp);
    double const voronoi = utils::numeric(FLERR, arg[3], false, lmp);
    // check type exists and is completely in electrode
    int not_in_ele = 0;
    int in_ele = 0;
    for (int i = 0; i < atom->nlocal; i++) {
      if (atom->type[i] == type) {
        if (atom->mask[i] & groupbit)
          in_ele++;
        else
          not_in_ele++;
      }
    }
    MPI_Allreduce(MPI_IN_PLACE, &in_ele, 1, MPI_INT, MPI_SUM, world);
    if (in_ele == 0) error->all(FLERR, "No atoms of type in electrode");
    MPI_Allreduce(MPI_IN_PLACE, &not_in_ele, 1, MPI_INT, MPI_SUM, world);
    if (not_in_ele)
      error->warning(FLERR,
                     "Not all atoms of type in electrode; Thomas-Fermi parameters will be ignored "
                     "for electrolyte");
    // insert into map, replace if already exists
    auto entry = tf_types.find(type);
    if (entry != end(tf_types)) tf_types.erase(entry);
    tf_types.insert(std::pair<int, double>(type, MY_4PI * len * len / voronoi));
    return 4;

  } else if (strcmp(arg[0], "timer") == 0) {
    if (narg < 2) error->all(FLERR, "Incorrect number of arguments for fix_modify {} timer", style);
    timer_flag = utils::logical(FLERR, arg[1], false, lmp);
    return 2;

  } else
    error->all(FLERR, "Unknown argument {} for fix_modify {}", arg[0], style);
  return 0;
}

/* ---------------------------------------------------------------------- */

int FixElectrodeConp::modify_param(const std::string &param_str)
{
  auto args = utils::split_words(param_str);
  char **newarg = new char *[args.size()];
  int i = 0;
  for (const auto &arg : args) { newarg[i++] = (char *) arg.c_str(); }
  int tmp = modify_param(args.size(), newarg);
  delete[] newarg;
  return tmp;
}

/* ---------------------------------------------------------------------- */

int FixElectrodeConp::groupnum_from_name(char *groupname)
{
  int id = group->find(groupname);
  if (id < 0) error->all(FLERR, "Group {} does not exist", groupname);
  for (int g = 0; g < num_of_groups; g++) {
    if (groups[g] == id) return g;
  }
  error->all(FLERR, "Group {} is not coupled by fix electrode", groupname);
  return -1;    // dummy return value
}

/* ---------------------------------------------------------------------- */

void FixElectrodeConp::init()
{
  pair = nullptr;    // not sure if needed -- remove if unnecessary
  pair = (Pair *) force->pair_match("coul", 0);
  if (pair == nullptr) {    // couldn't find a pair with name coul -- maybe hybrid
    // return 1st hybrid substyle containing 'coul'
    pair = (Pair *) force->pair_match("coul", 0, 1);
  }
  if (pair == nullptr) error->all(FLERR, "Fix electrode couldn't find a Coulombic pair style");

  // error if more than one fix electrode/*
  int count = 0;
  for (int i = 0; i < modify->nfix; i++)
    if (strncmp(modify->fix[i]->style, "electrode", 9) == 0) count++;
  if (count > 1) error->all(FLERR, "More than one fix electrode");

  // make sure electrode atoms are not integrated if a matrix is used for electrode-electrode interaction
  int const nlocal = atom->nlocal;
  int *mask = atom->mask;
  Fix **fix = modify->fix;
  if (matrix_algo) {
    std::vector<char *> integrate_ids = std::vector<char *>();
    for (int i = 0; i < modify->nfix; i++) {
      if (fix[i]->time_integrate == 0) continue;
      int electrode_mover = 0;
      int fix_groupbit = fix[i]->groupbit;
      for (int j = 0; j < nlocal; j++)
        if ((mask[j] & fix_groupbit) && (mask[j] & groupbit)) electrode_mover = 1;
      MPI_Allreduce(MPI_IN_PLACE, &electrode_mover, 1, MPI_INT, MPI_SUM, world);
      if (electrode_mover && comm->me == 0) integrate_ids.push_back(fix[i]->id);
    }
    if (comm->me == 0)
      for (char *fix_id : integrate_ids)
        error->warning(
            FLERR,
            "Electrode atoms are integrated by fix {}, but fix electrode is using a matrix method. "
            "For "
            "mobile electrodes use the conjugate gradient algorithm without matrix ('algo cg').",
            fix_id);
  }

  // check for package intel
  if (etypes_neighlists)
    request_etypes_neighlists();
  else {
    auto Req = neighbor->add_request(this);
    if (intelflag) Req->enable_intel();
  }
}

/* ---------------------------------------------------------------------- */

void FixElectrodeConp::init_list(int id, NeighList *ptr)
{
  if (etypes_neighlists) {
    if (id == 1)
      mat_neighlist = ptr;
    else if (id == 2)
      vec_neighlist = ptr;
  } else
    mat_neighlist = vec_neighlist = ptr;
}

/* ---------------------------------------------------------------------- */

void FixElectrodeConp::post_constructor()
{
  if (!ffield) return;
  // ffield: test conditions and set up efield
  if (num_of_groups != 2) error->all(FLERR, "Number of electrodes must be two with ffield yes");
  if (!symm) error->all(FLERR, "Keyword symm off not allowed with ffield yes");
  if (domain->zperiodic == 0 || domain->boundary[2][0] != 0 || domain->boundary[2][1] != 0)
    error->all(FLERR, "Periodic z boundaries required with ffield yes");

  top_group = get_top_group();
  // assign variable names:
  std::string var_vtop = fixname + "_ffield_vtop";
  std::string var_vbot = fixname + "_ffield_vbot";
  std::string var_efield = fixname + "_ffield_zfield";
  // set variables:
  input->variable->set(fmt::format("{} equal f_{}[{}]", var_vbot, fixname, 1 + 1 - top_group));
  input->variable->set(fmt::format("{} equal f_{}[{}]", var_vtop, fixname, 1 + top_group));
  input->variable->set(fmt::format("{} equal (v_{}-v_{})/lz", var_efield, var_vbot, var_vtop));
  // check for other efields and warn if found
  if (modify->get_fix_by_style("^efield").size() > 0 && comm->me == 0)
    error->warning(FLERR, "Other efield fixes found -- please make sure this is intended!");
  // call fix command:
  // fix [varstem]_efield all efield 0.0 0.0 [var_vdiff]/lz
  std::string efield_call = fixname + "_efield all efield 0.0 0.0 v_" + var_efield;
  modify->add_fix(efield_call, 1);
}

/* ---------------------------------------------------------------------- */

void FixElectrodeConp::setup_post_neighbor()
{
  int const nlocal = atom->nlocal;
  int *mask = atom->mask;
  tagint *tag = atom->tag;

  // if Thomas-Fermi, make sure all electrode atoms have parameters
  if (tfflag) {
    int unset_tf = 0;
    int *type = atom->type;
    for (int i = 0; i < nlocal; i++) {
      if ((groupbit & mask[i]) && (tf_types.count(type[i]) == 0)) unset_tf++;
    }
    MPI_Allreduce(MPI_IN_PLACE, &unset_tf, 1, MPI_INT, MPI_SUM, world);
    if (unset_tf)
      error->all(FLERR, "Thomas-Fermi parameters not set for all types in fix {}", style);
  }

  // get equal-style variable ids:
  group_psi_var_ids = std::vector<int>(num_of_groups, -1);
  for (int g = 0; g < num_of_groups; g++) {
    assert(group_psi_var_styles[g] != VarStyle::UNSET);
    if (group_psi_var_styles[g] == VarStyle::CONST) continue;
    const char *var_name = group_psi_var_names[g].c_str();
    int var_id = input->variable->find(var_name);
    if (var_id < 0) error->all(FLERR, "Variable '{}' for fix {} does not exist", var_name, style);
    if (!input->variable->equalstyle(var_id))
      error->all(FLERR, "Variable '{}' for fix {} is not equal-style", var_name, style);
    group_psi_var_ids[g] = var_id;
  }
  if (qtotal_var_style == VarStyle::EQUAL) {
    const char *var_name = qtotal_var_name.c_str();
    int var_id = input->variable->find(var_name);
    if (var_id < 0)
      error->all(FLERR, fmt::format("Variable '{}' for fix electrode does not exist", var_name));
    if (!input->variable->equalstyle(var_id))
      error->all(FLERR,
                 fmt::format("Variable '{}' for fix electrode is not equal-style", var_name));
    qtotal_var_id = var_id;
  }

  // pair and list setups:

  evscale = force->qe2f / force->qqrd2e;
  elyt_vector->setup(pair, vec_neighlist, timer_flag);
  if (need_elec_vector) {
    elec_vector->setup(pair, mat_neighlist, timer_flag);
    if (tfflag) elec_vector->setup_tf(tf_types);
  }

  auto const order_matrix = [](std::vector<tagint> order, double **mat) {
    size_t n = order.size();
    std::vector<std::vector<double>> ordered_mat(n, std::vector<double>(n));
    for (size_t i = 0; i < n; i++) {
      bigint const gi = order[i];
      for (size_t j = 0; j < n; j++) { ordered_mat[gi][order[j]] = mat[i][j]; }
    }
    return ordered_mat;
  };

  if (matrix_algo) {

    sd_vectors = std::vector<std::vector<double>>(num_of_groups, std::vector<double>(ngroup));
    sb_charges = std::vector<double>(num_of_groups);
    iele_to_group = std::vector<int>(ngroup, -1);
    for (int i = 0; i < nlocal; i++) {
      for (int g = 0; g < num_of_groups; g++) {
        if (mask[i] & group_bits[g]) { iele_to_group[tag_to_iele[tag[i]]] = g; }
      }
    }
    MPI_Allreduce(MPI_IN_PLACE, &iele_to_group.front(), ngroup, MPI_INT, MPI_MAX, world);

    memory->destroy(elastance);
    memory->destroy(capacitance);
    memory->create(elastance, ngroup, ngroup, "fix_electrode:matrix");
    if (read_mat)
      read_from_file(input_file_mat, elastance, "elastance");
    else if (!read_inv) {
      if (etypes_neighlists) neighbor->build_one(mat_neighlist, 0);
      auto array_compute = std::unique_ptr<ElectrodeMatrix>(new ElectrodeMatrix(lmp, igroup, eta));
      array_compute->setup(tag_to_iele, pair, mat_neighlist);
      if (tfflag) { array_compute->setup_tf(tf_types); }
      array_compute->compute_array(elastance, timer_flag);
    }    // write_mat before proceeding
    if (comm->me == 0 && write_mat) {
      auto f_mat = fopen(output_file_mat.c_str(), "w");
      if (f_mat == nullptr)
        error->one(FLERR, "Cannot open elastance matrix file {}: {}", output_file_mat,
                   utils::getsyserror());
      write_to_file(f_mat, taglist_bygroup, order_matrix(group_idx, elastance));
      fclose(f_mat);
    }
    if (algo == Algo::MATRIX_INV) {
      capacitance = elastance;
      elastance = nullptr;
      if (read_inv)
        read_from_file(input_file_inv, capacitance, "capacitance");
      else
        invert();
      if (symm) symmetrize();

      // build sd vectors and macro matrices
      MPI_Barrier(world);
      double start = MPI_Wtime();
      if (ffield) {
        compute_sd_vectors_ffield();
      } else {
        compute_sd_vectors();
      }
      compute_macro_matrices();
      MPI_Barrier(world);
      if (timer_flag && (comm->me == 0))
        utils::logmesg(lmp, "SD-vector and macro matrices time: {:.4g} s\n", MPI_Wtime() - start);
    }
  }
  // initial charges and b vector
  update_charges();

  // write to files, ordered by group
  if (write_vec) {
    memset(potential_i, 0, atom->nmax * sizeof(double));
    elyt_vector->compute_vector(potential_i);
    if (force->newton_pair) comm->reverse_comm(this);
    buffer_and_gather(potential_i, potential_iele);
    if (comm->me == 0) {
      auto f_vec = fopen(output_file_vec.c_str(), "w");
      if (f_vec == nullptr)
        error->one(FLERR, "Cannot open vector file {}: {}", output_file_vec, utils::getsyserror());
      std::vector<std::vector<double>> vec(ngroup, std::vector<double>(1));
      for (int i = 0; i < ngroup; i++) vec[group_idx[i]][0] = potential_iele[i];
      write_to_file(f_vec, taglist_bygroup, vec);
      fclose(f_vec);
    }
  }

  if (write_inv) {
    if (comm->me == 0) {
      auto f_inv = fopen(output_file_inv.c_str(), "w");
      if (f_inv == nullptr)
        error->one(FLERR, "Cannot open capacitance matrix file {}: {}", output_file_inv,
                   utils::getsyserror());
      write_to_file(f_inv, taglist_bygroup, order_matrix(group_idx, capacitance));
      fclose(f_inv);
    }
  }
}

/* ---------------------------------------------------------------------- */

void FixElectrodeConp::setup_pre_reverse(int eflag, int /*vflag*/)
{
  // correct forces for initial timestep
  gausscorr(eflag, true);
  self_energy(eflag);
  // potential_energy(eflag); // not always part of the energy, depending on ensemble, therefore
  // removed
}

/* ---------------------------------------------------------------------- */

void FixElectrodeConp::invert()
{
  assert(algo == Algo::MATRIX_INV);
  MPI_Barrier(world);
  double invert_time = MPI_Wtime();
  if (timer_flag && (comm->me == 0)) utils::logmesg(lmp, "CONP inverting matrix\n");
  int m = ngroup, n = ngroup, lda = ngroup;
  std::vector<int> ipiv(ngroup);
  int const lwork = ngroup * ngroup;
  std::vector<double> work(lwork);

  int info_rf, info_ri;
  dgetrf_(&m, &n, &capacitance[0][0], &lda, &ipiv.front(), &info_rf);
  dgetri_(&n, &capacitance[0][0], &lda, &ipiv.front(), &work.front(), &lwork, &info_ri);
  if (info_rf != 0 || info_ri != 0) error->all(FLERR, "CONP matrix inversion failed!");
  MPI_Barrier(world);
  if (timer_flag && (comm->me == 0))
    utils::logmesg(lmp, "Invert time: {:.4g} s\n", MPI_Wtime() - invert_time);
}

/* ---------------------------------------------------------------------- */

void FixElectrodeConp::symmetrize()
{
  // S matrix to enforce charge neutrality constraint
  if (read_inv && comm->me == 0)
    error->warning(FLERR,
                   "Symmetrizing matrix from file. Make sure the provided matrix has not been "
                   "symmetrized yet.");
  assert(algo == Algo::MATRIX_INV);
  std::vector<double> AinvE(ngroup, 0.);
  double EAinvE = 0.0;
  for (int i = 0; i < ngroup; i++) {
    double AinvEtmp = 0.0;
    for (int j = 0; j < ngroup; j++) { AinvEtmp += capacitance[i][j]; }
    AinvE[i] = AinvEtmp;    // use temp accumulator to enable vectorization
    EAinvE += AinvE[i];
  }
  for (int i = 0; i < ngroup; i++) {
    double iAinvE = AinvE[i];
    for (int j = 0; j < ngroup; j++) { capacitance[i][j] -= AinvE[j] * iAinvE / EAinvE; }
  }
}

/* ---------------------------------------------------------------------- */

void FixElectrodeConp::setup_pre_exchange()    // create_taglist
{
  nlocalele_outdated = 1;    // force regather
                             //
  if (!matrix_algo) return;

  int *mask = atom->mask;
  int const nlocal = atom->nlocal;
  int const nprocs = comm->nprocs;
  tagint *tag = atom->tag;

  delete[] recvcounts;
  delete[] displs;
  recvcounts = new int[nprocs];
  displs = new int[nprocs];

  // assign a tag to each matrix index sorted by group and by tag
  taglist_bygroup = std::vector<tagint>();
  nlocalele = 0;
  for (int gbit : group_bits) {
    std::vector<tagint> taglist_local_group;
    for (int i = 0; i < nlocal; i++) {
      if (mask[i] & gbit) {
        taglist_local_group.push_back(tag[i]);
        nlocalele++;
      }
    }
    // gather from all cpus for this group
    int gnum_local = taglist_local_group.size();
    MPI_Allgather(&gnum_local, 1, MPI_INT, recvcounts, 1, MPI_INT, world);
    displs[0] = 0;
    for (int i = 1; i < nprocs; i++) { displs[i] = displs[i - 1] + recvcounts[i - 1]; }
    int const gnum = displs[nprocs - 1] + recvcounts[nprocs - 1];
    std::vector<tagint> taglist_all(gnum);
    MPI_Allgatherv(&taglist_local_group.front(), gnum_local, MPI_LMP_TAGINT, &taglist_all.front(),
                   recvcounts, displs, MPI_LMP_TAGINT, world);
    std::sort(taglist_all.begin(), taglist_all.end());
    for (tagint t : taglist_all) taglist_bygroup.push_back(t);
  }

  // taglist only sorted by tag not group, same order as in computes
  taglist = taglist_bygroup;
  std::sort(taglist.begin(), taglist.end());

  tag_to_iele = std::unordered_map<tagint, int>();
  tag_to_iele.reserve(taglist.size());
  for (size_t i = 0; i < taglist.size(); i++) {
    tag_to_iele.insert(std::pair<tagint, int>(taglist[i], i));
  }

  // group_idx allows mapping a vector that is sorted by taglist to being
  // ordered by taglist_bygroup
  group_idx = std::vector<tagint>(taglist_bygroup.size());
  for (std::size_t i{0}; i < taglist_bygroup.size(); i++) {
    group_idx[i] = (tagint) tag_to_iele[taglist_bygroup[i]];
  }

  // if memory_usage > 0.5 GiB, warn with expected usage
  double mem_needed = memory_usage();
  mem_needed /= (1024 * 1024 * 1024);    // convert to GiB
  if (mem_needed > 0.5 && comm->me == 0)
    error->warning(FLERR,
                   "Please ensure there is sufficient memory for fix electrode "
                   "(anticipated usage is at least {:.1f} GiB per proc)",
                   mem_needed);
}

/* ---------------------------------------------------------------------- */

void FixElectrodeConp::pre_force(int)
{
  update_charges();
}

/* ---------------------------------------------------------------------- */

void FixElectrodeConp::pre_reverse(int eflag, int /*vflag*/)
{
  gausscorr(eflag, true);
  self_energy(eflag);
  //potential_energy(eflag); // not always part of the energy, depending on ensemble, therefore
  // removed
}

/* ---------------------------------------------------------------------- */

void FixElectrodeConp::compute_sd_vectors()
{
  assert(algo == Algo::MATRIX_INV);
  for (int g = 0; g < num_of_groups; g++) {
    for (int j = 0; j < ngroup; j++) {
      if (iele_to_group[j] == g) {
        for (int k = 0; k < ngroup; k++) { sd_vectors[g][k] += capacitance[k][j] * evscale; }
      }
    }
  }
}

/* ---------------------------------------------------------------------- */

void FixElectrodeConp::compute_sd_vectors_ffield()
{
  assert(algo == Algo::MATRIX_INV);
  double **x = atom->x;
  int *mask = atom->mask;
  tagint *tag = atom->tag;
  double zprd = domain->prd[2];
  for (int i = 0; i < atom->nlocal; i++) {
    if (mask[i] & groupbit) {
      int const i_iele = tag_to_iele[tag[i]];
      double const zprd_offset = (mask[i] & group_bits[top_group]) ? 0.0 : 1.0;
      double const evscale_elez = evscale * (x[i][2] / zprd + zprd_offset);
      for (int g = 0; g < num_of_groups; g++) {
        double gmult = (g == top_group) ? -1.0 : 1.0;
        for (int k = 0; k < ngroup; k++) {
          sd_vectors[g][k] += gmult * capacitance[k][i_iele] * evscale_elez;
        }
      }
    }
  }
  for (int g = 0; g < num_of_groups; g++) {
    MPI_Allreduce(MPI_IN_PLACE, &sd_vectors[g].front(), ngroup, MPI_DOUBLE, MPI_SUM, world);
  }
}

/* ---------------------------------------------------------------------- */

int FixElectrodeConp::get_top_group()
{
  double *zmax = new double[num_of_groups];
  double **x = atom->x;
  for (int g = 0; g < num_of_groups; g++) { zmax[g] = domain->boxlo[2]; }
  int *mask = atom->mask;
  for (int i = 0; i < atom->nlocal; i++) {
    for (int g = 0; g < num_of_groups; g++) {
      if (mask[i] & group_bits[g]) {
        if (x[i][2] > zmax[g]) zmax[g] = x[i][2];
      }
    }
  }
  MPI_Allreduce(MPI_IN_PLACE, zmax, num_of_groups, MPI_DOUBLE, MPI_MAX, world);
  int gmax = 0;
  for (int g = 0; g < num_of_groups; g++) { gmax = (zmax[g] > zmax[gmax]) ? g : gmax; }
  delete[] zmax;
  return gmax;
}

/* ---------------------------------------------------------------------- */

void FixElectrodeConp::update_charges()
{
  n_call++;
  MPI_Barrier(world);
  double start = MPI_Wtime();
  if (atom->nmax > nmax) {
    memory->destroy(potential_i);
    nmax = atom->nmax;
    memory->create(potential_i, nmax, "FixElectrode:potential_i");
  }

  double *q = atom->q;
  gather_list_iele();
  pre_update();
  auto q_local = std::vector<double>(nlocalele, 0.);
  if (algo == Algo::MATRIX_INV) {
    std::fill(sb_charges.begin(), sb_charges.end(), 0.);
    memset(potential_i, 0, atom->nmax * sizeof(double));
    elyt_vector->compute_vector(potential_i);
    if (force->newton_pair) comm->reverse_comm(this);
    buffer_and_gather(potential_i, potential_iele);
    MPI_Barrier(world);
    double mult_start = MPI_Wtime();
    for (int i_iele = 0; i_iele < nlocalele; i_iele++) {
      double q_tmp = 0;
      int const iele = list_iele[i_iele];
      double *_noalias caprow = capacitance[iele];
      for (int j = 0; j < ngroup; j++) { q_tmp -= caprow[j] * potential_iele[j]; }
      q_local[i_iele] = q_tmp;
      sb_charges[iele_to_group[iele]] += q_tmp;
    }
    MPI_Allreduce(MPI_IN_PLACE, &sb_charges.front(), num_of_groups, MPI_DOUBLE, MPI_SUM, world);
    update_psi();    // use for equal-style and conq
    if (qtotal_var_style != VarStyle::UNSET)
      update_psi_qtotal();    // use for qtotal; same for thermo
    for (int g = 0; g < num_of_groups; g++)
      for (int j = 0; j < nlocalele; j++) q_local[j] += sd_vectors[g][list_iele[j]] * group_psi[g];
    MPI_Barrier(world);
    mult_time += MPI_Wtime() - mult_start;
  } else if (algo == Algo::MATRIX_CG || algo == Algo::CG) {    // conjugate gradient algorithm
    update_psi();                                              // update group_psi if equal-style
    auto b = gather_elevec_local(elyt_vector);
    for (int i = 0; i < nlocalele; i++) {
      b[i] -= evscale * group_psi[iele_to_group_local[i]];
      q_local[i] = q[atom->map(taglist_local[i])];    // pre-condition with current charges
    }
    q_local = constraint_correction(q_local);
    MPI_Barrier(world);
    double mult_start = MPI_Wtime();
    auto a = ele_ele_interaction(q_local);
    MPI_Barrier(world);
    mult_time += MPI_Wtime() - mult_start;
    auto r = add_nlocalele(b, a);
    auto d = constraint_projection(r);
    double dot_old = dot_nlocalele(r, d);
    double delta = dot_old;
    for (int k = 0; k < ngroup && delta > cg_threshold; k++, n_cg_step++) {
      MPI_Barrier(world);
      double mult_start_loop = MPI_Wtime();
      auto y = ele_ele_interaction(d);
      MPI_Barrier(world);
      mult_time += MPI_Wtime() - mult_start_loop;
      double alpha = dot_old / -dot_nlocalele(d, y);
      q_local = add_nlocalele(q_local, scale_vector(alpha, d));
      // prepare next step
      if ((k + 1) % 20 == 0) {
        // avoid shifting residual. This rarely happens.
        q_local = constraint_correction(q_local);
        a = ele_ele_interaction(q_local);
        r = add_nlocalele(b, a);
      } else {
        r = add_nlocalele(r, scale_vector(alpha, y));
      }
      auto p = constraint_projection(r);
      double dot_new = dot_nlocalele(r, p);
      d = add_nlocalele(p, scale_vector(dot_new / dot_old, d));
      delta = dot_nlocalele(r, d);
      dot_old = dot_new;
    }
    recompute_potential(b, q_local);
    if (delta > cg_threshold && comm->me == 0) error->warning(FLERR, "CG threshold not reached");
  } else {
    error->all(FLERR, "This algorithm is not implemented, yet");
  }
  set_charges(q_local);
  update_time += MPI_Wtime() - start;
}

std::vector<double> FixElectrodeConp::ele_ele_interaction(const std::vector<double> &q_local)
{
  assert((int) q_local.size() == nlocalele);
  assert(algo == Algo::CG || algo == Algo::MATRIX_CG);
  if (algo == Algo::CG) {
    set_charges(q_local);
    return gather_elevec_local(elec_vector);
  } else {
    return times_elastance(gather_ngroup(q_local));
  }
}

/* ---------------------------------------------------------------------- */

void FixElectrodeConp::set_charges(std::vector<double> q_local)
{
  assert((int) q_local.size() == nlocalele);
  double *q = atom->q;
  for (int i = 0; i < nlocalele; i++) q[atom->map(taglist_local[i])] = q_local[i];
  comm->forward_comm(this);
  intel_pack_buffers();
}

/* ---------------------------------------------------------------------- */

std::vector<double> FixElectrodeConp::gather_elevec_local(ElectrodeVector *vec)
{
  memset(potential_i, 0, atom->nmax * sizeof(double));
  vec->compute_vector(potential_i);
  if (force->newton_pair) comm->reverse_comm(this);
  auto a = std::vector<double>(nlocalele, 0.);
  for (int i = 0; i < nlocalele; i++) a[i] = potential_i[atom->map(taglist_local[i])];
  return a;
}

/* ---------------------------------------------------------------------- */

std::vector<double> FixElectrodeConp::gather_ngroup(std::vector<double> x_local)
{
  auto x = std::vector<double>(ngroup, 0.);
  for (int i = 0; i < nlocalele; i++) {
    int const iele = list_iele[i];
    x[iele] = x_local[i];
  }
  MPI_Allreduce(MPI_IN_PLACE, &x.front(), ngroup, MPI_DOUBLE, MPI_SUM, world);
  return x;
}

/* ----------------------------------------------------------------------
   ensure total electrode charge is 0 if symm and qtotal if qtotal is used
------------------------------------------------------------------------- */

std::vector<double> FixElectrodeConp::constraint_correction(std::vector<double> x)
{
<<<<<<< HEAD
  return constraint_projection(std::move(x));
=======
  if (symm || qtotal_var_style != VarStyle::UNSET) {
    if (qtotal_var_style == VarStyle::EQUAL) qtotal = input->variable->compute_equal(qtotal_var_id);
    double sum = 0.;
    for (double xi : x) sum += xi;
    MPI_Allreduce(MPI_IN_PLACE, &sum, 1, MPI_DOUBLE, MPI_SUM, world);
    if (qtotal_var_style != VarStyle::UNSET) sum -= qtotal;
    sum /= ngroup;
    for (double &xi : x) xi -= sum;
    return x;
  }
  return x;
>>>>>>> e5bcbd42
}

/* ----------------------------------------------------------------------
   project into direction that conserves total charge (cf. Gingrich master thesis)
------------------------------------------------------------------------- */

std::vector<double> FixElectrodeConp::constraint_projection(std::vector<double> x)
{
  if (symm || qtotal_var_style != VarStyle::UNSET) {
    double sum = 0.;
    for (double xi : x) sum += xi;
    MPI_Allreduce(MPI_IN_PLACE, &sum, 1, MPI_DOUBLE, MPI_SUM, world);
    sum /= ngroup;
    for (double &xi : x) xi -= sum;
  }
  return x;
}

/* ---------------------------------------------------------------------- */

std::vector<double> FixElectrodeConp::scale_vector(double alpha, std::vector<double> x)
{
  for (double &xi : x) xi *= alpha;
  return x;
}

/* ---------------------------------------------------------------------- */

std::vector<double> FixElectrodeConp::add_nlocalele(std::vector<double> a, std::vector<double> b)
{
  assert(((int) a.size() == nlocalele) && ((int) b.size() == nlocalele));
  for (int i = 0; i < nlocalele; i++) a[i] += b[i];
  return a;
}

/* ---------------------------------------------------------------------- */

double FixElectrodeConp::dot_nlocalele(std::vector<double> a, std::vector<double> b)
{
  assert(((int) a.size() == nlocalele) && ((int) b.size() == nlocalele));
  double out = 0.;
  for (int i = 0; i < nlocalele; i++) out += a[i] * b[i];
  MPI_Allreduce(MPI_IN_PLACE, &out, 1, MPI_DOUBLE, MPI_SUM, world);
  return out;
}

/* ---------------------------------------------------------------------- */

std::vector<double> FixElectrodeConp::times_elastance(std::vector<double> x)
{
  assert((int) x.size() == ngroup);
  auto out = std::vector<double>(nlocalele, 0.);
  for (int i = 0; i < nlocalele; i++) {
    double *_noalias row = elastance[list_iele[i]];
    double oi = 0;
    for (int j = 0; j < ngroup; j++) oi += row[j] * x[j];
    out[i] = oi;
  }
  return out;
}

/* ---------------------------------------------------------------------- */

void FixElectrodeConp::update_psi()
{
  for (int g = 0; g < num_of_groups; g++) {
    if (group_psi_var_styles[g] == VarStyle::CONST)
      group_psi[g] = group_psi_const[g];
    else
      group_psi[g] = input->variable->compute_equal(group_psi_var_ids[g]);
  }
}

/* ---------------------------------------------------------------------- */

void FixElectrodeConp::update_psi_qtotal()
{
  if (qtotal_var_style == VarStyle::EQUAL) qtotal = input->variable->compute_equal(qtotal_var_id);
  double q_current = 0.;
  for (int i = 0; i < num_of_groups; i++) {
    q_current += sb_charges[i];
    for (int j = 0; j < num_of_groups; j++) q_current += macro_capacitance[i][j] * group_psi[j];
  }
  double add_psi = (qtotal - q_current) / macro_capacitance_sum;
  for (int i = 0; i < num_of_groups; i++) group_psi[i] += add_psi;
}
/* ---------------------------------------------------------------------- */

void FixElectrodeConp::compute_macro_matrices()
{
  assert(algo == Algo::MATRIX_INV);
  macro_capacitance =
      std::vector<std::vector<double>>(num_of_groups, std::vector<double>(num_of_groups));
  for (int g = 0; g < num_of_groups; g++) {
    for (int k = 0; k < ngroup; k++) { macro_capacitance[iele_to_group[k]][g] += sd_vectors[g][k]; }
  }

  if (symm) {
    // scaling with C[0][0] improves numerical stability
    double scalar = macro_capacitance[0][0];
    macro_capacitance.back() = std::vector<double>(num_of_groups, scalar);
  }

  macro_elastance =
      std::vector<std::vector<double>>(num_of_groups, std::vector<double>(num_of_groups));

  if (num_of_groups == 1) {
    macro_elastance[0][0] = 1 / macro_capacitance[0][0];
  } else if (num_of_groups == 2) {
    double const det = macro_capacitance[0][0] * macro_capacitance[1][1] -
        macro_capacitance[0][1] * macro_capacitance[1][0];
    if (fabs(det) < SMALL) error->all(FLERR, "ELECTRODE macro matrix inversion failed!");
    double const detinv = 1 / det;
    macro_elastance[0][0] = macro_capacitance[1][1] * detinv;
    macro_elastance[1][1] = macro_capacitance[0][0] * detinv;
    macro_elastance[0][1] = -macro_capacitance[0][1] * detinv;
    macro_elastance[1][0] = -macro_capacitance[1][0] * detinv;
  } else {
    int m = num_of_groups;
    int n = m, lda = m;
    std::vector<int> ipiv(m);
    int const lwork = m * m;
    std::vector<double> work(lwork);
    std::vector<double> tmp(lwork);

    for (int i = 0; i < num_of_groups; i++) {
      for (int j = 0; j < num_of_groups; j++) {
        int idx = i * num_of_groups + j;
        tmp[idx] = macro_capacitance[i][j];
      }
    }

    int info_rf, info_ri;
    dgetrf_(&m, &n, &tmp.front(), &lda, &ipiv.front(), &info_rf);
    dgetri_(&n, &tmp.front(), &lda, &ipiv.front(), &work.front(), &lwork, &info_ri);
    if (info_rf != 0 || info_ri != 0) error->all(FLERR, "ELECTRODE macro matrix inversion failed!");
    for (int i = 0; i < num_of_groups; i++) {
      for (int j = 0; j < num_of_groups; j++) {
        int idx = i * num_of_groups + j;
        macro_elastance[i][j] = tmp[idx];
      }
    }
  }

  macro_capacitance_sum = 0.;
  for (int i = 0; i < num_of_groups; i++)
    for (int j = 0; j < num_of_groups; j++) macro_capacitance_sum += macro_capacitance[i][j];
}

/* ---------------------------------------------------------------------- */

double FixElectrodeConp::compute_scalar()
{
  return potential_energy();
}

/* ---------------------------------------------------------------------- */

double FixElectrodeConp::compute_vector(int i)
{
  return group_psi[i];
}

/* ---------------------------------------------------------------------- */

double FixElectrodeConp::compute_array(int i, int j)
{
  if (j == 0)
    return sb_charges[i];
  else if (j <= num_of_groups)
    return macro_capacitance[i][j - 1];
  else if (j <= 2 * num_of_groups)
    return macro_elastance[i][j - num_of_groups - 1];
  else
    return 0.;    // avoid -Wreturn-type warning
}

/* ---------------------------------------------------------------------- */

double FixElectrodeConp::potential_energy()
{
  // corrections to energy due to potential psi
  double const qqrd2e = force->qqrd2e;
  int const nlocal = atom->nlocal;
  int *mask = atom->mask;
  double *q = atom->q;
  double energy = 0;
  for (int i = 0, iele = 0; i < nlocal; i++) {
    if (groupbit & mask[i]) {
      energy -= qqrd2e * q[i] * group_psi[iele_to_group_local[iele]] * evscale;
      iele++;
    }
  }
  MPI_Allreduce(MPI_IN_PLACE, &energy, 1, MPI_DOUBLE, MPI_SUM, world);
  return energy;
}
/* ---------------------------------------------------------------------- */

double FixElectrodeConp::self_energy(int eflag)
{
  // corrections to energy due to self interaction
  double const qqrd2e = force->qqrd2e;
  int const nlocal = atom->nlocal;
  double const pre = eta / sqrt(MY_2PI) * qqrd2e;
  int *mask = atom->mask;
  int *type = atom->type;
  double *q = atom->q;
  double energy = 0;
  for (int i = 0; i < nlocal; i++) {
    if (groupbit & mask[i]) {
      double const q2 = q[i] * q[i];
      double e = pre * q2;
      if (tfflag && (groupbit & mask[i])) e += 0.5 * qqrd2e * q2 * tf_types[type[i]];
      energy += e;
      if (eflag) {
        force->pair->ev_tally(i, i, nlocal, force->newton_pair, 0., e, 0, 0, 0,
                              0);    // 0 evdwl, 0 fpair, 0 delxyz
      }
    }
  }
  MPI_Allreduce(MPI_IN_PLACE, &energy, 1, MPI_DOUBLE, MPI_SUM, world);
  return energy;
}

/* ---------------------------------------------------------------------- */

double FixElectrodeConp::gausscorr(int eflag, bool fflag)
{
  // correction to short range interaction due to eta

  int evflag = pair->evflag;
  double const qqrd2e = force->qqrd2e;
  int const nlocal = atom->nlocal;
  int *mask = atom->mask;
  double *q = atom->q;
  double **x = atom->x;
  double **f = atom->f;
  int *type = atom->type;
  int newton_pair = force->newton_pair;
  int inum = vec_neighlist->inum;
  int *ilist = vec_neighlist->ilist;
  int *numneigh = vec_neighlist->numneigh;
  int **firstneigh = vec_neighlist->firstneigh;
  double energy_sr = 0.;
  for (int ii = 0; ii < inum; ii++) {
    int i = ilist[ii];
    bool i_in_ele = groupbit & mask[i];
    double qtmp = q[i];
    double xtmp = x[i][0];
    double ytmp = x[i][1];
    double ztmp = x[i][2];
    int itype = type[i];
    int *jlist = firstneigh[i];
    int jnum = numneigh[i];

    for (int jj = 0; jj < jnum; jj++) {
      int const j = jlist[jj] & NEIGHMASK;
      bool j_in_ele = groupbit & mask[j];
      if (!(i_in_ele || j_in_ele)) continue;
      double eta_ij = (i_in_ele && j_in_ele) ? eta / MY_SQRT2 : eta;

      double delx = xtmp - x[j][0];
      double dely = ytmp - x[j][1];
      double delz = ztmp - x[j][2];
      double rsq = delx * delx + dely * dely + delz * delz;
      int jtype = type[j];

      if (rsq < force->pair->cutsq[itype][jtype]) {
        double r2inv = 1.0 / rsq;
        double r = sqrt(rsq);
        double erfc_etar = 0.;
        double derfcr = ElectrodeMath::safe_derfcr(eta_ij * r, erfc_etar);
        double prefactor = qqrd2e * qtmp * q[j] / r;
        energy_sr -= prefactor * erfc_etar;

        double fpair = prefactor * derfcr * r2inv;
        if (fflag) {
          f[i][0] += delx * fpair;
          f[i][1] += dely * fpair;
          f[i][2] += delz * fpair;
          if (newton_pair || j < nlocal) {
            f[j][0] -= delx * fpair;
            f[j][1] -= dely * fpair;
            f[j][2] -= delz * fpair;
          }
        }

        double ecoul = 0.;
        if (eflag) ecoul = -prefactor * erfc_etar;

        if (evflag) {
          force->pair->ev_tally(i, j, nlocal, newton_pair, 0., ecoul, fpair, delx, dely, delz);
        }
      }
    }
  }

  MPI_Allreduce(MPI_IN_PLACE, &energy_sr, 1, MPI_DOUBLE, MPI_SUM, world);
  return energy_sr;
}

/* ---------------------------------------------------------------------- */

FixElectrodeConp::~FixElectrodeConp()
{
  if (comm->me == 0) {
    try {
      if (timer_flag) {
        utils::logmesg(lmp, "Multiplication time: {:.4g} s\n", mult_time);
        utils::logmesg(lmp, "Update time: {:.4g} s\n", update_time);
      }
      if (algo == Algo::CG || algo == Algo::MATRIX_CG)
        utils::logmesg(lmp, "Average conjugate gradient steps: {:.4g}\n", n_cg_step * 1. / n_call);
    } catch (std::exception &) {
    }
  }

  if (modify->get_fix_by_id(id)) atom->delete_callback(id, Atom::GROW);

  delete[] recvcounts;
  delete[] displs;
  if (matrix_algo) {
    memory->destroy(iele_gathered);
    memory->destroy(buf_gathered);
    memory->destroy(potential_iele);
  }
  memory->destroy(potential_i);

  delete elyt_vector;
  memory->destroy(elastance);
  memory->destroy(capacitance);
  if (need_elec_vector) delete elec_vector;
}

/* ---------------------------------------------------------------------- */

int FixElectrodeConp::setmask()
{
  int mask = 0;
  mask |= FixConst::PRE_EXCHANGE;
  mask |= FixConst::POST_NEIGHBOR;
  mask |= FixConst::PRE_FORCE;
  mask |= FixConst::PRE_REVERSE;
  //mask |= THERMO_ENERGY;
  return mask;
}

/* ---------------------------------------------------------------------- */

void FixElectrodeConp::write_to_file(FILE *file, const std::vector<tagint> &tags,
                                     const std::vector<std::vector<double>> &mat)
{
  for (const auto &t : tags) fmt::print(file, "{:20}", t);
  fputs("\n", file);
  for (const auto &vec : mat) {
    for (const auto &x : vec) fmt::print(file, "{:20.11e}", x);
    fputs("\n", file);
  }
}

/*----------------------------------------------------------------------- */

void FixElectrodeConp::read_from_file(const std::string &input_file, double **array,
                                      const std::string &filetype)
{
  if (comm->me == 0) {
    std::vector<std::vector<double>> matrix;
    std::vector<tagint> tags;
    try {
      TextFileReader reader(input_file, filetype);
      int bufsize = ngroup * 20 + 4;
      reader.set_bufsize(bufsize > 100 ? bufsize : 100);

      // get line with tags
      auto values = reader.next_values(ngroup);
      for (int i = 0; i < ngroup; ++i) tags.push_back(values.next_tagint());

      std::vector<double> a_line;
      for (int i = 0; i < ngroup; ++i) {
        a_line.clear();
        values = reader.next_values(ngroup);
        for (int j = 0; j < ngroup; ++j) a_line.push_back(values.next_double());
        matrix.push_back(a_line);
      }
    } catch (std::exception &e) {
      error->one(FLERR, "Error parsing {} file: {}", filetype, e.what());
    }

    std::vector<tagint> idx;
    for (const auto &t : taglist) {
      for (std::size_t i = 0; i < tags.size(); i++) {
        if (t == tags[i]) {
          idx.push_back(i);
          break;
        }
      }
    }
    if ((bigint) idx.size() != ngroup)
      error->all(FLERR, "Read tags do not match taglist of fix {}", style);
    for (bigint i = 0; i < ngroup; i++) {
      bigint const ii = idx[i];
      for (bigint j = 0; j < ngroup; j++) array[i][j] = matrix[ii][idx[j]];
    }
  }
  MPI_Bcast(&array[0][0], ngroup * ngroup, MPI_DOUBLE, 0, world);
}

/* ---------------------------------------------------------------------- */

void FixElectrodeConp::request_etypes_neighlists()
{
  int const ntypes = atom->ntypes;
  // construct etypes
  int *mask = atom->mask;
  int *type = atom->type;
  auto elec = std::vector<int>(ntypes, 0);
  auto elyt = std::vector<int>(ntypes, 0);
  for (int i = 0; i < atom->nlocal; i++) {
    if (mask[i] & groupbit)
      elec[type[i] - 1] += 1;
    else
      elyt[type[i] - 1] += 1;
  }
  MPI_Allreduce(MPI_IN_PLACE, &elec.front(), ntypes, MPI_INT, MPI_SUM, world);
  MPI_Allreduce(MPI_IN_PLACE, &elyt.front(), ntypes, MPI_INT, MPI_SUM, world);
  etypes.clear();
  for (int i = 0; i < ntypes; i++) {
    if (!elec[i] == !elyt[i]) error->all(FLERR, "Types overlap, cannot use etypes keyword");
    if (elec[i]) etypes.push_back(i + 1);
  }
  // construct skip arrays
  int *iskip_mat = new int[ntypes + 1];
  int *iskip_vec = new int[ntypes + 1];
  int **ijskip_mat;
  memory->create(ijskip_mat, ntypes + 1, ntypes + 1, "fixelectrode:ijskip_mat");
  int **ijskip_vec;
  memory->create(ijskip_vec, ntypes + 1, ntypes + 1, "fixelectrode:ijskip_vec");
  for (int itype = 1; itype <= ntypes; ++itype) {
    // itype is 1-indexed -- follow LAMMPS convention
    iskip_mat[itype] = 1;    // alist skips all except etypes by default
    iskip_vec[itype] = 0;
    for (int jtype = 1; jtype <= ntypes; ++jtype) { ijskip_mat[itype][jtype] = 1; }
  }
  for (int etype : etypes) {
    iskip_mat[etype] = 0;
    ijskip_mat[etype][etype] = 0;
  }
  // now, iskip_mat[itype] == 0 iff etype
  // set ijskip_vec[itype][jtype] == 0 if (i is etype XOR j is etype)
  for (int itype = 1; itype <= ntypes; ++itype) {
    for (int jtype = 1; jtype <= ntypes; ++jtype) {
      bool ele_and_sol = (iskip_mat[itype] != iskip_mat[jtype]);
      ijskip_vec[itype][jtype] = (ele_and_sol) ? 0 : 1;
    }
  }

  if (need_array_compute) {
    auto matReq = neighbor->add_request(this, NeighConst::REQ_OCCASIONAL);
    matReq->set_skip(iskip_mat, ijskip_mat);
    matReq->set_id(1);
    if (intelflag) matReq->enable_intel();
  } else if (need_elec_vector) {
    auto matReq = neighbor->add_request(this);
    matReq->set_skip(iskip_mat, ijskip_mat);
    matReq->set_id(1);
    if (intelflag) matReq->enable_intel();
  } else {
    delete[] iskip_mat;
    memory->destroy(ijskip_mat);
  }

  auto vecReq = neighbor->add_request(this);
  vecReq->set_skip(iskip_vec, ijskip_vec);
  vecReq->set_id(2);
  if (intelflag) vecReq->enable_intel();
}

int FixElectrodeConp::pack_exchange(int i, double * /* buf */)
{
  if (atom->mask[i] & groupbit) {
    nlocalele_outdated = 1;
    nlocalele--;    // decrement nlocalele if we are packing away a particle
  }
  return 0;
}

int FixElectrodeConp::unpack_exchange(int nlocal, double * /* buf */)
{
  if (atom->mask[nlocal] & groupbit) {    // this should work
    nlocalele_outdated = 1;
    nlocalele++;    // increment nlocalele if we are unpacking a particle
  }
  return 0;
}

void FixElectrodeConp::gather_list_iele()
{
  MPI_Allreduce(MPI_IN_PLACE, &nlocalele_outdated, 1, MPI_INT, MPI_SUM, world);
  if (nlocalele_outdated == 0) return;

  int *mask = atom->mask;
  tagint *tag = atom->tag;
  int const nlocal = atom->nlocal;
  if (matrix_algo) {
    list_iele.clear();
    list_iele.reserve(nlocalele);
  }
  taglist_local.clear();
  iele_to_group_local.clear();
  for (int i = 0; i < nlocal; i++) {
    if (mask[i] & groupbit) {
      tagint const t = tag[i];
      if (matrix_algo) list_iele.push_back(tag_to_iele[t]);
      taglist_local.push_back(t);
      for (int g = 0; g < num_of_groups; g++)
        if (mask[i] & group_bits[g]) iele_to_group_local.push_back(g);
    }
  }
  nlocalele = static_cast<int>(taglist_local.size());    // just for safety
  assert((int) iele_to_group_local.size() == nlocalele);

  if (matrix_algo) {
    MPI_Allgather(&nlocalele, 1, MPI_INT, recvcounts, 1, MPI_INT, world);
    displs[0] = 0;
    int const nprocs = comm->nprocs;
    for (int i = 1; i < nprocs; i++) { displs[i] = displs[i - 1] + recvcounts[i - 1]; }

    MPI_Allgatherv(&list_iele[0], nlocalele, MPI_INT, iele_gathered, recvcounts, displs, MPI_INT,
                   world);
  }
  nlocalele_outdated = 0;
}

void FixElectrodeConp::gather_elevec(double *elevec)
{
  assert(matrix_algo);
  MPI_Allgatherv(&buf_iele[0], nlocalele, MPI_DOUBLE, buf_gathered, recvcounts, displs, MPI_DOUBLE,
                 world);

  for (int i = 0; i < ngroup; i++) { elevec[iele_gathered[i]] = buf_gathered[i]; }
}

void FixElectrodeConp::buffer_and_gather(double *ivec, double *elevec)
{
  assert(matrix_algo);
  buf_iele.reserve(nlocalele);    // avoid unexpected reallocs
  for (int i_iele = 0; i_iele < nlocalele; i_iele++) {
    buf_iele[i_iele] = ivec[atom->map(taglist[list_iele[i_iele]])];
  }
  gather_elevec(elevec);
}

double FixElectrodeConp::memory_usage()
{
  int const nprocs = comm->nprocs;
  int const nmax = atom->nmax;
  double bytes = 0.0;
  bytes += nmax * (sizeof(double));    // potential_i
  if (matrix_algo) {
    bytes += ngroup * (sizeof(int) + 2 * sizeof(double));    // iele_gathered, buf_gathered, pot
    bytes += ngroup * ngroup * sizeof(double);               // capacitance or elastance
    bytes += list_iele.capacity() * sizeof(int);
    bytes += buf_iele.capacity() * sizeof(double);
    bytes += nprocs * (2 * sizeof(int));                               // displs, recvcounts
    bytes += (tag_to_iele.size() * (sizeof(int) + sizeof(void *)) +    // data list
              tag_to_iele.bucket_count() * (sizeof(void *) + sizeof(size_t)));    // bucket index
    bytes += taglist.capacity() * sizeof(tagint);
    bytes += iele_to_group.capacity() * sizeof(int);
  }
  bytes += taglist_local.capacity() * sizeof(tagint);
  bytes += iele_to_group_local.capacity() * sizeof(int);

  return bytes;
}

/* ---------------------------------------------------------------------- */

int FixElectrodeConp::pack_reverse_comm(int n, int first, double *buf)
{
  int m = 0;
  int last = first + n;
  for (int i = first; i < last; i++) { buf[m++] = potential_i[i]; }

  return m;
}

/* ---------------------------------------------------------------------- */

void FixElectrodeConp::unpack_reverse_comm(int n, int *list, double *buf)
{
  for (int i = 0; i < n; i++) { potential_i[list[i]] += buf[i]; }
}

/* ---------------------------------------------------------------------- */

int FixElectrodeConp::pack_forward_comm(int n, int *list, double *buf, int /*pbc_flag*/,
                                        int * /*pbc*/)
{
  int m = 0;
  for (int i = 0; i < n; i++) {
    int const j = list[i];
    buf[m++] = atom->q[j];
  }
  return m;
}

/* ---------------------------------------------------------------------- */

void FixElectrodeConp::unpack_forward_comm(int n, int first, double *buf)
{
  int const last = first + n;
  for (int i = first, m = 0; i < last; i++) atom->q[i] = buf[m++];
}<|MERGE_RESOLUTION|>--- conflicted
+++ resolved
@@ -972,9 +972,6 @@
 
 std::vector<double> FixElectrodeConp::constraint_correction(std::vector<double> x)
 {
-<<<<<<< HEAD
-  return constraint_projection(std::move(x));
-=======
   if (symm || qtotal_var_style != VarStyle::UNSET) {
     if (qtotal_var_style == VarStyle::EQUAL) qtotal = input->variable->compute_equal(qtotal_var_id);
     double sum = 0.;
@@ -986,7 +983,6 @@
     return x;
   }
   return x;
->>>>>>> e5bcbd42
 }
 
 /* ----------------------------------------------------------------------
