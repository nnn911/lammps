--- conflicted
+++ resolved
@@ -1704,15 +1704,11 @@
     } else if (datatype == Atom::INT) {
       if (cols == 0) {
         int *vec = *((int **) pdata);
-<<<<<<< HEAD
         if (vec == atom->type) {      // custom treatment of atom types
           extract = values[ivalue++];
           continue;
         }
-        vec[nlocal] = utils::inumeric(FLERR,values[ivalue++],true,lmp);
-=======
         vec[nlocal] = utils::inumeric(FLERR, values[ivalue++], true, lmp);
->>>>>>> fb2dd26d
       } else {
         int **array = *((int ***) pdata);
         for (m = 0; m < cols; m++)
@@ -1732,14 +1728,9 @@
 
   // error checks applicable to all styles
 
-<<<<<<< HEAD
-  if (tag[nlocal] <= 0)
-    error->one(FLERR,"Invalid atom ID in Atoms section of data file");
-=======
   if (tag[nlocal] <= 0) error->one(FLERR, "Invalid atom ID in Atoms section of data file");
   if (type[nlocal] <= 0 || type[nlocal] > atom->ntypes)
     error->one(FLERR, "Invalid atom type in Atoms section of data file");
->>>>>>> fb2dd26d
 
   // if needed, modify unpacked values or initialize other peratom values
 
@@ -1831,16 +1822,12 @@
         }
       } else if (datatype == Atom::INT) {
         if (cols == 0) {
-<<<<<<< HEAD
           if (atom->types_style == Atom::LABELS &&
               strcmp(atom->peratom[mdata_atom.index[nn]].name,"type") == 0) {
             fmt::print(fp," {}",atom->lmaps[0]->typelabel[ubuf(buf[i][j++]).i-1]);
             continue;
           }
-          fmt::print(fp," {}",ubuf(buf[i][j++]).i);
-=======
           fmt::print(fp, " {}", ubuf(buf[i][j++]).i);
->>>>>>> fb2dd26d
         } else {
           for (m = 0; m < cols; m++) fmt::print(fp, " {}", ubuf(buf[i][j++]).i);
         }
@@ -2049,14 +2036,10 @@
 {
   std::string typestr;
   for (int i = 0; i < n; i++) {
-<<<<<<< HEAD
     typestr = std::to_string(buf[i][0]);
     if (atom->types_style == Atom::LABELS)
       typestr = atom->lmaps[0]->btypelabel[buf[i][0]-1];
-    fmt::print(fp,"{} {} {} {}\n",index,typestr,buf[i][1],buf[i][2]);
-=======
-    fmt::print(fp, "{} {} {} {}\n", index, buf[i][0], buf[i][1], buf[i][2]);
->>>>>>> fb2dd26d
+    fmt::print(fp, "{} {} {} {}\n", index, typestr, buf[i][1], buf[i][2]);
     index++;
   }
 }
@@ -2119,15 +2102,11 @@
 {
   std::string typestr;
   for (int i = 0; i < n; i++) {
-<<<<<<< HEAD
     typestr = std::to_string(buf[i][0]);
     if (atom->types_style == Atom::LABELS)
       typestr = atom->lmaps[0]->atypelabel[buf[i][0]-1];
-    fmt::print(fp,"{} {} {} {} {}\n",index,
-               typestr,buf[i][1],buf[i][2],buf[i][3]);
-=======
-    fmt::print(fp, "{} {} {} {} {}\n", index, buf[i][0], buf[i][1], buf[i][2], buf[i][3]);
->>>>>>> fb2dd26d
+    fmt::print(fp, "{} {} {} {} {}\n", index,
+               typestr, buf[i][1], buf[i][2], buf[i][3]);
     index++;
   }
 }
@@ -2188,16 +2167,11 @@
 {
   std::string typestr;
   for (int i = 0; i < n; i++) {
-<<<<<<< HEAD
     typestr = std::to_string(buf[i][0]);
     if (atom->types_style == Atom::LABELS)
       typestr = atom->lmaps[0]->dtypelabel[buf[i][0]-1];
-    fmt::print(fp,"{} {} {} {} {} {}\n",index,typestr,
-               buf[i][1],buf[i][2],buf[i][3],buf[i][4]);
-=======
-    fmt::print(fp, "{} {} {} {} {} {}\n", index, buf[i][0], buf[i][1], buf[i][2], buf[i][3],
-               buf[i][4]);
->>>>>>> fb2dd26d
+    fmt::print(fp, "{} {} {} {} {} {}\n", index, typestr,
+               buf[i][1], buf[i][2], buf[i][3], buf[i][4]);
     index++;
   }
 }
@@ -2258,16 +2232,11 @@
 {
   std::string typestr;
   for (int i = 0; i < n; i++) {
-<<<<<<< HEAD
     typestr = std::to_string(buf[i][0]);
     if (atom->types_style == Atom::LABELS)
       typestr = atom->lmaps[0]->itypelabel[buf[i][0]-1];
-    fmt::print(fp,"{} {} {} {} {} {}\n",index,typestr,
-               buf[i][1],buf[i][2],buf[i][3],buf[i][4]);
-=======
-    fmt::print(fp, "{} {} {} {} {} {}\n", index, buf[i][0], buf[i][1], buf[i][2], buf[i][3],
-               buf[i][4]);
->>>>>>> fb2dd26d
+    fmt::print(fp, "{} {} {} {} {} {}\n", index, typestr,
+               buf[i][1], buf[i][2], buf[i][3], buf[i][4]);
     index++;
   }
 }
