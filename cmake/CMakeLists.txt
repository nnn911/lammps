########################################
# CMake build system
# This file is part of LAMMPS
# Created by Christoph Junghans and Richard Berger
cmake_minimum_required(VERSION 3.10)
# set policy to silence warnings about ignoring <PackageName>_ROOT but use it
if(POLICY CMP0074)
  cmake_policy(SET CMP0074 NEW)
endif()
# set policy to silence warnings about missing executable permissions in
# pythonx.y-config when cross-compiling. review occasionally if it may be set to NEW
if(POLICY CMP0109)
  cmake_policy(SET CMP0109 OLD)
endif()
########################################

project(lammps CXX)
set(SOVERSION 0)

get_filename_component(LAMMPS_DIR ${CMAKE_CURRENT_SOURCE_DIR}/.. ABSOLUTE)
get_filename_component(LAMMPS_LIB_BINARY_DIR ${CMAKE_BINARY_DIR}/lib ABSOLUTE)
# collect all executables and shared libs in the top level build folder
set(CMAKE_RUNTIME_OUTPUT_DIRECTORY ${CMAKE_BINARY_DIR})
set(CMAKE_LIBRARY_OUTPUT_DIRECTORY ${CMAKE_BINARY_DIR})

set(LAMMPS_SOURCE_DIR     ${LAMMPS_DIR}/src)
set(LAMMPS_LIB_SOURCE_DIR ${LAMMPS_DIR}/lib)
set(LAMMPS_DOC_DIR        ${LAMMPS_DIR}/doc)
set(LAMMPS_TOOLS_DIR      ${LAMMPS_DIR}/tools)
set(LAMMPS_PYTHON_DIR     ${LAMMPS_DIR}/python)
set(LAMMPS_POTENTIALS_DIR ${LAMMPS_DIR}/potentials)

set(LAMMPS_DOWNLOADS_URL "https://download.lammps.org" CACHE STRING "Base URL for LAMMPS downloads")
set(LAMMPS_POTENTIALS_URL "${LAMMPS_DOWNLOADS_URL}/potentials")
set(LAMMPS_THIRDPARTY_URL "${LAMMPS_DOWNLOADS_URL}/thirdparty")
mark_as_advanced(LAMMPS_DOWNLOADS_URL)

find_package(Git)

# by default, install into $HOME/.local (not /usr/local), so that no root access (and sudo!!) is needed
if(CMAKE_INSTALL_PREFIX_INITIALIZED_TO_DEFAULT)
  if((CMAKE_SYSTEM_NAME STREQUAL "Windows") AND (NOT CMAKE_CROSSCOMPILING))
    set(CMAKE_INSTALL_PREFIX "$ENV{USERPROFILE}/LAMMPS" CACHE PATH "Default install path" FORCE)
  else()
    set(CMAKE_INSTALL_PREFIX "$ENV{HOME}/.local" CACHE PATH "Default install path" FORCE)
  endif()
endif()

# If enabled, no need to use LD_LIBRARY_PATH / DYLD_LIBRARY_PATH when installed
option(LAMMPS_INSTALL_RPATH "Set runtime path for shared libraries linked to LAMMPS binaries" OFF)
if(LAMMPS_INSTALL_RPATH)
  set(CMAKE_INSTALL_RPATH ${CMAKE_INSTALL_FULL_LIBDIR})
  set(CMAKE_INSTALL_RPATH_USE_LINK_PATH ON)
endif()

# Cmake modules/macros are in a subdirectory to keep this file cleaner
set(CMAKE_MODULE_PATH ${CMAKE_CURRENT_SOURCE_DIR}/Modules)

# make sure LIBRARY_PATH is set if environment variable is set
if(DEFINED ENV{LIBRARY_PATH})
  list(APPEND CMAKE_LIBRARY_PATH "$ENV{LIBRARY_PATH}")
  message(STATUS "Appending $ENV{LIBRARY_PATH} to CMAKE_LIBRARY_PATH: ${CMAKE_LIBRARY_PATH}")
endif()

include(LAMMPSUtils)

get_lammps_version(${LAMMPS_SOURCE_DIR}/version.h PROJECT_VERSION)

include(PreventInSourceBuilds)

if(NOT CMAKE_BUILD_TYPE AND NOT CMAKE_CXX_FLAGS)
  set(CMAKE_BUILD_TYPE RelWithDebInfo CACHE STRING "Choose the type of build, options are: None Debug Release RelWithDebInfo MinSizeRel." FORCE)
endif(NOT CMAKE_BUILD_TYPE AND NOT CMAKE_CXX_FLAGS)
string(TOUPPER "${CMAKE_BUILD_TYPE}" BTYPE)

# check for files auto-generated by make-based buildsystem
# this is fast, so check for it all the time
check_for_autogen_files(${LAMMPS_SOURCE_DIR})

######################################################################
# compiler tests
# these need ot be done early (before further tests).
#####################################################################
include(CheckIncludeFileCXX)

# set required compiler flags and compiler/CPU arch specific optimizations
if(CMAKE_CXX_COMPILER_ID STREQUAL "Intel")
  if(CMAKE_SYSTEM_NAME STREQUAL "Windows")
    if(CMAKE_CXX_COMPILER_ID STREQUAL "Intel")
      set(CMAKE_CXX_FLAGS "${CMAKE_CXX_FLAGS} /Qrestrict")
    endif()
    if(CMAKE_CXX_COMPILER_VERSION VERSION_EQUAL 17.3 OR CMAKE_CXX_COMPILER_VERSION VERSION_EQUAL 17.4)
      set(CMAKE_TUNE_DEFAULT "/QxCOMMON-AVX512")
    else()
      set(CMAKE_TUNE_DEFAULT "/QxHost")
    endif()
  else()
    set(CMAKE_CXX_FLAGS "${CMAKE_CXX_FLAGS} -restrict")
    if(CMAKE_CXX_COMPILER_VERSION VERSION_EQUAL 17.3 OR CMAKE_CXX_COMPILER_VERSION VERSION_EQUAL 17.4)
      set(CMAKE_TUNE_DEFAULT "-xCOMMON-AVX512")
    else()
      set(CMAKE_TUNE_DEFAULT "-xHost")
    endif()
  endif()
endif()

# we require C++11 without extensions. Kokkos requires at least C++14 (currently)
set(CMAKE_CXX_STANDARD 11)
if(PKG_KOKKOS AND (CMAKE_CXX_STANDARD LESS 14))
  set(CMAKE_CXX_STANDARD 14)
endif()
set(CMAKE_CXX_STANDARD_REQUIRED ON)
set(CMAKE_CXX_EXTENSIONS OFF CACHE BOOL "Use compiler extensions")
# ugly hacks for MSVC which by default always reports an old C++ standard in the __cplusplus macro
# and prints lots of pointless warnings about "unsafe" functions
if(MSVC)
  add_compile_options(/Zc:__cplusplus)
  add_compile_options(/wd4244)
  add_compile_options(/wd4267)
  add_compile_definitions(_CRT_SECURE_NO_WARNINGS)
endif()

# export all symbols when building a .dll file on windows
if((CMAKE_SYSTEM_NAME STREQUAL "Windows") AND BUILD_SHARED_LIBS)
  set(CMAKE_WINDOWS_EXPORT_ALL_SYMBOLS ON)
endif()

########################################################################
# User input options                                                   #
########################################################################
set(LAMMPS_MACHINE "" CACHE STRING "Suffix to append to lmp binary (WON'T enable any features automatically")
mark_as_advanced(LAMMPS_MACHINE)
if(LAMMPS_MACHINE)
  set(LAMMPS_MACHINE "_${LAMMPS_MACHINE}")
endif()
set(LAMMPS_BINARY lmp${LAMMPS_MACHINE})

option(BUILD_SHARED_LIBS "Build shared library" OFF)
option(CMAKE_POSITION_INDEPENDENT_CODE "Create object compatible with shared libraries" ON)
option(BUILD_TOOLS "Build and install LAMMPS tools (msi2lmp, binary2txt, chain)" OFF)
option(BUILD_LAMMPS_SHELL "Build and install the LAMMPS shell" OFF)

# allow enabling clang-tidy for C++ files
set(ENABLE_CLANG_TIDY OFF CACHE BOOL "Include clang-tidy processing when compiling")
if(ENABLE_CLANG_TIDY)
  set(CMAKE_CXX_CLANG_TIDY "clang-tidy;-checks=*-header-filter=.*" CACHE STRING "")
endif()

include(GNUInstallDirs)
file(GLOB ALL_SOURCES ${LAMMPS_SOURCE_DIR}/[^.]*.cpp)
file(GLOB MAIN_SOURCES ${LAMMPS_SOURCE_DIR}/main.cpp)
list(REMOVE_ITEM ALL_SOURCES ${MAIN_SOURCES})
add_library(lammps ${ALL_SOURCES})

# tell CMake to export all symbols to a .dll on Windows with MinGW cross-compilers
if(BUILD_SHARED_LIBS AND (CMAKE_SYSTEM_NAME STREQUAL "Windows") AND CMAKE_CROSSCOMPILING)
  set_target_properties(lammps PROPERTIES LINK_FLAGS "-Wl,--export-all-symbols")
endif()

add_executable(lmp ${MAIN_SOURCES})
target_link_libraries(lmp PRIVATE lammps)
set_target_properties(lmp PROPERTIES OUTPUT_NAME ${LAMMPS_BINARY})
install(TARGETS lmp EXPORT LAMMPS_Targets DESTINATION ${CMAKE_INSTALL_BINDIR})

option(CMAKE_VERBOSE_MAKEFILE "Generate verbose Makefiles" OFF)

set(STANDARD_PACKAGES
  ADIOS
  ASPHERE
  ATC
  AWPMD
  BOCS
  BODY
  BROWNIAN
  CG-DNA
  CG-SDK
  CLASS2
  COLLOID
  COLVARS
  COMPRESS
  DIELECTRIC
  DIFFRACTION
  DIPOLE
  DPD-BASIC
  DPD-MESO
  DPD-REACT
  DPD-SMOOTH
  DRUDE
  EFF
  EXTRA-COMPUTE
  EXTRA-DUMP
  EXTRA-FIX
  EXTRA-MOLECULE
  EXTRA-PAIR
  FEP
  GRANULAR
  H5MD
  INTERLAYER
  KIM
  KSPACE
  LATBOLTZ
  LATTE
  MACHDYN
  MANIFOLD
  MANYBODY
  MC
  MDI
  MEAM
  MESONT
  MESSAGE
  MGPT
  MISC
  ML-HDNNP
  ML-IAP
  ML-PACE
  ML-QUIP
  ML-RANN
  ML-SNAP
  MOFFF
  MOLECULE
  MOLFILE
  MPIIO
  MSCG
  NETCDF
  ORIENT
  PERI
  PHONON
  PLUGIN
  PLUMED
  POEMS
  PTM
  PYTHON
  QEQ
  QMMM
  QTB
  REACTION
  REAXFF
  REPLICA
  RIGID
  SCAFACOS
  SHOCK
  SMTBQ
  SPH
  SPIN
  SRD
  TALLY
  UEF
  VORONOI
  VTK
  YAFF)

set(SUFFIX_PACKAGES CORESHELL GPU KOKKOS OPT INTEL OPENMP)

foreach(PKG ${STANDARD_PACKAGES} ${SUFFIX_PACKAGES})
  option(PKG_${PKG} "Build ${PKG} Package" OFF)
endforeach()

######################################################
# packages with special compiler needs or external libs
######################################################
target_include_directories(lammps PUBLIC $<BUILD_INTERFACE:${LAMMPS_SOURCE_DIR}>)

if(PKG_ADIOS)
  # The search for ADIOS2 must come before MPI because
  # it includes its own MPI search with the latest FindMPI.cmake
  # script that defines the MPI::MPI_C target
  enable_language(C)
  find_package(ADIOS2 REQUIRED)
  target_link_libraries(lammps PRIVATE adios2::adios2)
endif()

if(NOT CMAKE_CROSSCOMPILING)
  find_package(MPI QUIET)
  option(BUILD_MPI "Build MPI version" ${MPI_FOUND})
else()
  option(BUILD_MPI "Build MPI version" OFF)
endif()

if(BUILD_MPI)
  # do not include the (obsolete) MPI C++ bindings which makes
  # for leaner object files and avoids namespace conflicts
  set(MPI_CXX_SKIP_MPICXX TRUE)
  # We use a non-standard procedure to cross-compile with MPI on Windows
  if((CMAKE_SYSTEM_NAME STREQUAL "Windows") AND CMAKE_CROSSCOMPILING)
    include(MPI4WIN)
  else()
    find_package(MPI REQUIRED)
    option(LAMMPS_LONGLONG_TO_LONG "Workaround if your system or MPI version does not recognize 'long long' data types" OFF)
    if(LAMMPS_LONGLONG_TO_LONG)
      target_compile_definitions(lammps PRIVATE -DLAMMPS_LONGLONG_TO_LONG)
    endif()
  endif()
  target_link_libraries(lammps PUBLIC MPI::MPI_CXX)
else()
  target_sources(lammps PRIVATE ${LAMMPS_SOURCE_DIR}/STUBS/mpi.cpp)
  add_library(mpi_stubs INTERFACE)
  target_include_directories(mpi_stubs INTERFACE $<BUILD_INTERFACE:${LAMMPS_SOURCE_DIR}/STUBS>)
  target_link_libraries(lammps PUBLIC mpi_stubs)
endif()

set(LAMMPS_SIZES "smallbig" CACHE STRING "LAMMPS integer sizes (smallsmall: all 32-bit, smallbig: 64-bit #atoms #timesteps, bigbig: also 64-bit imageint, 64-bit atom ids)")
set(LAMMPS_SIZES_VALUES smallbig bigbig smallsmall)
set_property(CACHE LAMMPS_SIZES PROPERTY STRINGS ${LAMMPS_SIZES_VALUES})
validate_option(LAMMPS_SIZES LAMMPS_SIZES_VALUES)
string(TOUPPER ${LAMMPS_SIZES} LAMMPS_SIZES)
target_compile_definitions(lammps PUBLIC -DLAMMPS_${LAMMPS_SIZES})

# posix_memalign is not available on Windows
if(CMAKE_SYSTEM_NAME STREQUAL "Windows")
  set(LAMMPS_MEMALIGN "0" CACHE STRING "posix_memalign() is not available on Windows" FORCE)
else()
  set(LAMMPS_MEMALIGN "64" CACHE STRING "enables the use of the posix_memalign() call instead of malloc() when large chunks or memory are allocated by LAMMPS. Set to 0 to disable")
endif()
if(NOT ${LAMMPS_MEMALIGN} STREQUAL "0")
  target_compile_definitions(lammps PRIVATE -DLAMMPS_MEMALIGN=${LAMMPS_MEMALIGN})
endif()

option(LAMMPS_EXCEPTIONS "enable the use of C++ exceptions for error messages (useful for library interface)" ${ENABLE_TESTING})
if(LAMMPS_EXCEPTIONS)
  target_compile_definitions(lammps PUBLIC -DLAMMPS_EXCEPTIONS)
endif()

# "hard" dependencies between packages resulting
# in an error instead of skipping over files
pkg_depends(ML-IAP ML-SNAP)
pkg_depends(MPIIO MPI)
pkg_depends(ATC MANYBODY)
pkg_depends(LATBOLTZ MPI)
pkg_depends(SCAFACOS MPI)
pkg_depends(DIELECTRIC KSPACE)
pkg_depends(DIELECTRIC EXTRA-PAIR)
pkg_depends(CG-DNA MOLECULE)
pkg_depends(CG-DNA ASPHERE)

# detect if we may enable OpenMP support by default
set(BUILD_OMP_DEFAULT OFF)
find_package(OpenMP QUIET)
if(OpenMP_FOUND)
  check_include_file_cxx(omp.h HAVE_OMP_H_INCLUDE)
  if(HAVE_OMP_H_INCLUDE)
    set(BUILD_OMP_DEFAULT ON)
  endif()
endif()

option(BUILD_OMP "Build with OpenMP support" ${BUILD_OMP_DEFAULT})

if(BUILD_OMP)
  find_package(OpenMP REQUIRED)
  check_include_file_cxx(omp.h HAVE_OMP_H_INCLUDE)
  if(NOT HAVE_OMP_H_INCLUDE)
    message(FATAL_ERROR "Cannot find the 'omp.h' header file required for full OpenMP support")
  endif()

  if(((CMAKE_CXX_COMPILER_ID STREQUAL "GNU") AND (CMAKE_CXX_COMPILER_VERSION VERSION_GREATER_EQUAL 9.0)) OR
      (CMAKE_CXX_COMPILER_ID STREQUAL "PGI") OR (CMAKE_CXX_COMPILER_ID STREQUAL "NVHPC") OR
      (CMAKE_CXX_COMPILER_ID STREQUAL "IntelLLVM") OR (CMAKE_CXX_COMPILER_ID STREQUAL "XLClang") OR
      ((CMAKE_CXX_COMPILER_ID STREQUAL "AppleClang") AND (CMAKE_CXX_COMPILER_VERSION VERSION_GREATER_EQUAL 10.0)) OR
      ((CMAKE_CXX_COMPILER_ID STREQUAL "Clang") AND (CMAKE_CXX_COMPILER_VERSION VERSION_GREATER_EQUAL 10.0)) OR
      ((CMAKE_CXX_COMPILER_ID STREQUAL "Intel") AND (CMAKE_CXX_COMPILER_VERSION VERSION_GREATER_EQUAL 19.0)))
    # GCC 9.x and later plus Clang 10.x and later implement strict OpenMP 4.0 semantics for consts.
    # Intel 18.0 was tested to support both, so we switch to OpenMP 4+ from 19.x onward to be safe.
    set(LAMMPS_OMP_COMPAT_LEVEL 4)
  else()
    set(LAMMPS_OMP_COMPAT_LEVEL 3)
  endif()
  target_compile_definitions(lammps PRIVATE -DLAMMPS_OMP_COMPAT=${LAMMPS_OMP_COMPAT_LEVEL})
  target_link_libraries(lammps PRIVATE OpenMP::OpenMP_CXX)
  target_link_libraries(lmp PRIVATE OpenMP::OpenMP_CXX)
endif()

if(PKG_MSCG OR PKG_ATC OR PKG_AWPMD OR PKG_ML-QUIP OR PKG_LATTE)
  enable_language(C)
  find_package(LAPACK)
  find_package(BLAS)
  if(NOT LAPACK_FOUND OR NOT BLAS_FOUND)
    include(CheckGeneratorSupport)
    if(NOT CMAKE_GENERATOR_SUPPORT_FORTRAN)
      status(FATAL_ERROR "Cannot build internal linear algebra library as CMake build tool lacks Fortran support")
    endif()
    enable_language(Fortran)
    file(GLOB LAPACK_SOURCES ${LAMMPS_LIB_SOURCE_DIR}/linalg/[^.]*.[fF])
    add_library(linalg STATIC ${LAPACK_SOURCES})
    set_target_properties(linalg PROPERTIES OUTPUT_NAME lammps_linalg${LAMMPS_MACHINE})
    set(BLAS_LIBRARIES "$<TARGET_FILE:linalg>")
    set(LAPACK_LIBRARIES "$<TARGET_FILE:linalg>")
  else()
    list(APPEND LAPACK_LIBRARIES ${BLAS_LIBRARIES})
  endif()
endif()

# tweak jpeg library names to avoid linker errors with MinGW cross-compilation
set(JPEG_NAMES libjpeg libjpeg-62)
find_package(JPEG QUIET)
option(WITH_JPEG "Enable JPEG support" ${JPEG_FOUND})
if(WITH_JPEG)
  find_package(JPEG REQUIRED)
  target_compile_definitions(lammps PRIVATE -DLAMMPS_JPEG)
  if(CMAKE_VERSION VERSION_LESS 3.12)
    target_include_directories(lammps PRIVATE ${JPEG_INCLUDE_DIRS})
    target_link_libraries(lammps PRIVATE ${JPEG_LIBRARIES})
  else()
    target_link_libraries(lammps PRIVATE JPEG::JPEG)
  endif()
endif()

find_package(PNG QUIET)
find_package(ZLIB QUIET)
if(PNG_FOUND AND ZLIB_FOUND)
  option(WITH_PNG "Enable PNG support" ON)
else()
  option(WITH_PNG "Enable PNG support" OFF)
endif()
if(WITH_PNG)
  find_package(PNG REQUIRED)
  find_package(ZLIB REQUIRED)
  target_link_libraries(lammps PRIVATE PNG::PNG ZLIB::ZLIB)
  target_compile_definitions(lammps PRIVATE -DLAMMPS_PNG)
endif()

find_program(GZIP_EXECUTABLE gzip)
find_package_handle_standard_args(GZIP REQUIRED_VARS GZIP_EXECUTABLE)
option(WITH_GZIP "Enable GZIP support" ${GZIP_FOUND})
if(WITH_GZIP)
  if(GZIP_FOUND OR ((CMAKE_SYSTEM_NAME STREQUAL "Windows") AND CMAKE_CROSSCOMPILING))
    target_compile_definitions(lammps PRIVATE -DLAMMPS_GZIP)
  else()
    message(FATAL_ERROR "gzip executable not found")
  endif()
endif()

find_program(FFMPEG_EXECUTABLE ffmpeg)
find_package_handle_standard_args(FFMPEG REQUIRED_VARS FFMPEG_EXECUTABLE)
option(WITH_FFMPEG "Enable FFMPEG support" ${FFMPEG_FOUND})
if(WITH_FFMPEG)
  if(FFMPEG_FOUND OR ((CMAKE_SYSTEM_NAME STREQUAL "Windows") AND CMAKE_CROSSCOMPILING))
    target_compile_definitions(lammps PRIVATE -DLAMMPS_FFMPEG)
  else()
    message(FATAL_ERROR "ffmpeg executable not found")
  endif()
endif()

if(BUILD_SHARED_LIBS)
  set(CONFIGURE_REQUEST_PIC "--with-pic")
  set(CMAKE_REQUEST_PIC "-DCMAKE_POSITION_INDEPENDENT_CODE=${CMAKE_POSITION_INDEPENDENT_CODE}")
  set(CUDA_REQUEST_PIC "-Xcompiler ${CMAKE_SHARED_LIBRARY_CXX_FLAGS}")
else()
  set(CONFIGURE_REQUEST_PIC)
  set(CMAKE_REQUEST_PIC)
  set(CUDA_REQUEST_PIC)
endif()

foreach(PKG_WITH_INCL KSPACE PYTHON ML-IAP VORONOI COLVARS ML-HDNNP MDI MOLFILE NETCDF
        PLUMED QMMM ML-QUIP SCAFACOS MACHDYN VTK KIM LATTE MESSAGE MSCG COMPRESS ML-PACE)
  if(PKG_${PKG_WITH_INCL})
    include(Packages/${PKG_WITH_INCL})
  endif()
endforeach()

# optionally enable building script wrappers using swig
option(WITH_SWIG "Build scripting language wrappers with SWIG" OFF)
if(WITH_SWIG)
  get_filename_component(LAMMPS_SWIG_DIR ${LAMMPS_SOURCE_DIR}/../tools/swig ABSOLUTE)
  add_subdirectory(${LAMMPS_SWIG_DIR} swig)
endif()

set(CMAKE_TUNE_FLAGS "${CMAKE_TUNE_DEFAULT}" CACHE STRING "Compiler and machine specific optimization flags (compilation only)")
separate_arguments(CMAKE_TUNE_FLAGS)
foreach(_FLAG ${CMAKE_TUNE_FLAGS})
  target_compile_options(lammps PRIVATE ${_FLAG})
endforeach()
########################################################################
# Basic system tests (standard libraries, headers, functions, types)   #
########################################################################
foreach(HEADER cmath)
  check_include_file_cxx(${HEADER} FOUND_${HEADER})
  if(NOT FOUND_${HEADER})
    message(FATAL_ERROR "Could not find needed header - ${HEADER}")
  endif(NOT FOUND_${HEADER})
endforeach(HEADER)

# make the standard math library overrideable and autodetected (for systems that don't have it)
find_library(STANDARD_MATH_LIB m DOC "Standard Math library")
mark_as_advanced(STANDARD_MATH_LIB)
if(STANDARD_MATH_LIB)
  target_link_libraries(lammps PRIVATE ${STANDARD_MATH_LIB})
endif()

######################################
# Generate Basic Style files
######################################
include(StyleHeaderUtils)
RegisterStyles(${LAMMPS_SOURCE_DIR})

########################################################
# Fetch missing external files and archives for packages
########################################################
foreach(PKG ${STANDARD_PACKAGES} ${SUFFIX_PACKAGES})
  if(PKG_${PKG})
    FetchPotentials(${LAMMPS_SOURCE_DIR}/${PKG} ${LAMMPS_POTENTIALS_DIR})
  endif()
endforeach()

##############################################
# add sources of enabled packages
############################################
foreach(PKG ${STANDARD_PACKAGES})
  set(${PKG}_SOURCES_DIR ${LAMMPS_SOURCE_DIR}/${PKG})

  file(GLOB ${PKG}_SOURCES ${${PKG}_SOURCES_DIR}/[^.]*.cpp)
  file(GLOB ${PKG}_HEADERS ${${PKG}_SOURCES_DIR}/[^.]*.h)

  # check for package files in src directory due to old make system
  DetectBuildSystemConflict(${LAMMPS_SOURCE_DIR} ${${PKG}_SOURCES} ${${PKG}_HEADERS})

  if(PKG_${PKG})
    # detects styles in package and adds them to global list
    RegisterStyles(${${PKG}_SOURCES_DIR})

    target_sources(lammps PRIVATE ${${PKG}_SOURCES})
    target_include_directories(lammps PRIVATE ${${PKG}_SOURCES_DIR})
  endif()

  RegisterPackages(${${PKG}_SOURCES_DIR})
endforeach()

# packages that need defines set
foreach(PKG MPIIO)
  if(PKG_${PKG})
    target_compile_definitions(lammps PRIVATE -DLMP_${PKG})
  endif()
endforeach()

# dedicated check for entire contents of accelerator packages
foreach(PKG ${SUFFIX_PACKAGES})
  set(${PKG}_SOURCES_DIR ${LAMMPS_SOURCE_DIR}/${PKG})

  file(GLOB ${PKG}_SOURCES ${${PKG}_SOURCES_DIR}/[^.]*.cpp)
  file(GLOB ${PKG}_HEADERS ${${PKG}_SOURCES_DIR}/[^.]*.h)

  # check for package files in src directory due to old make system
  DetectBuildSystemConflict(${LAMMPS_SOURCE_DIR} ${${PKG}_SOURCES} ${${PKG}_HEADERS})

  RegisterPackages(${${PKG}_SOURCES_DIR})
endforeach()

##############################################
# add lib sources of (simple) enabled packages
############################################
foreach(PKG_LIB POEMS ATC AWPMD H5MD MESONT)
  if(PKG_${PKG_LIB})
    string(TOLOWER "${PKG_LIB}" PKG_LIB)
    if(PKG_LIB STREQUAL "mesont")
      enable_language(Fortran)
      file(GLOB_RECURSE ${PKG_LIB}_SOURCES
        ${LAMMPS_LIB_SOURCE_DIR}/${PKG_LIB}/[^.]*.f90)
    else()
      file(GLOB_RECURSE ${PKG_LIB}_SOURCES
        ${LAMMPS_LIB_SOURCE_DIR}/${PKG_LIB}/[^.]*.c
        ${LAMMPS_LIB_SOURCE_DIR}/${PKG_LIB}/[^.]*.cpp)
    endif()
    add_library(${PKG_LIB} STATIC ${${PKG_LIB}_SOURCES})
    set_target_properties(${PKG_LIB} PROPERTIES OUTPUT_NAME lammps_${PKG_LIB}${LAMMPS_MACHINE})
    target_link_libraries(lammps PRIVATE ${PKG_LIB})
    if(PKG_LIB STREQUAL "awpmd")
      target_include_directories(awpmd PUBLIC ${LAMMPS_LIB_SOURCE_DIR}/awpmd/systems/interact ${LAMMPS_LIB_SOURCE_DIR}/awpmd/ivutils/include)
    elseif(PKG_LIB STREQUAL "h5md")
      target_include_directories(h5md PUBLIC ${LAMMPS_LIB_SOURCE_DIR}/h5md/include ${HDF5_INCLUDE_DIRS})
    else()
      target_include_directories(${PKG_LIB} PUBLIC ${LAMMPS_LIB_SOURCE_DIR}/${PKG_LIB})
    endif()
  endif()
endforeach()

if(PKG_AWPMD)
  target_link_libraries(awpmd PRIVATE ${LAPACK_LIBRARIES})
endif()

if(PKG_ATC)
  if(LAMMPS_SIZES STREQUAL "BIGBIG")
    message(FATAL_ERROR "The ATC Package is not compatible with -DLAMMPS_BIGBIG")
  endif()
  if(BUILD_MPI)
    target_link_libraries(atc PRIVATE ${LAPACK_LIBRARIES} MPI::MPI_CXX)
  else()
    target_link_libraries(atc PRIVATE ${LAPACK_LIBRARIES} mpi_stubs)
  endif()
  target_include_directories(atc PRIVATE ${LAMMPS_SOURCE_DIR})
  target_compile_definitions(atc PRIVATE -DLAMMPS_${LAMMPS_SIZES})
endif()

if(PKG_H5MD)
  include(Packages/H5MD)
endif()

######################################################################
# packages which selectively include variants based on enabled styles
# e.g. accelerator packages
######################################################################
foreach(PKG_WITH_INCL CORESHELL DPD-SMOOTH PHONON QEQ OPENMP KOKKOS OPT INTEL GPU)
  if(PKG_${PKG_WITH_INCL})
    include(Packages/${PKG_WITH_INCL})
  endif()
endforeach()

if(PKG_PLUGIN)
  target_compile_definitions(lammps PRIVATE -DLMP_PLUGIN)
endif()

# link with -ldl or equivalent for plugin loading; except on Windows
if(NOT ${CMAKE_SYSTEM_NAME} STREQUAL "Windows")
   target_link_libraries(lammps PRIVATE ${CMAKE_DL_LIBS})
endif()

######################################################################
# the windows version of LAMMPS requires a couple extra libraries
# and the MPI library - if use - has to be linked right before those
# and after everything else that is compiled locally
######################################################################
if(CMAKE_SYSTEM_NAME STREQUAL "Windows")
  target_link_libraries(lammps PRIVATE "wsock32;psapi")
endif()

######################################################
# Generate style headers based on global list of
# styles registered during package selection
# Generate packages headers from all packages
######################################################
set(LAMMPS_STYLE_HEADERS_DIR ${CMAKE_CURRENT_BINARY_DIR}/styles)

GenerateStyleHeaders(${LAMMPS_STYLE_HEADERS_DIR})
GeneratePackagesHeaders(${LAMMPS_STYLE_HEADERS_DIR})

target_include_directories(lammps PRIVATE ${LAMMPS_STYLE_HEADERS_DIR})

######################################
# Generate lmpinstalledpkgs.h
######################################
set(temp "#ifndef LMP_INSTALLED_PKGS_H\n#define LMP_INSTALLED_PKGS_H\n")
set(temp "${temp}const char * LAMMPS_NS::LAMMPS::installed_packages[] =  {\n")
set(temp_PKG_LIST ${STANDARD_PACKAGES} ${SUFFIX_PACKAGES})
list(SORT temp_PKG_LIST)
foreach(PKG ${temp_PKG_LIST})
    if(PKG_${PKG})
        set(temp "${temp}  \"${PKG}\",\n")
    endif()
endforeach()
set(temp "${temp}  NULL\n};\n#endif\n\n")
message(STATUS "Generating lmpinstalledpkgs.h...")
file(WRITE "${LAMMPS_STYLE_HEADERS_DIR}/lmpinstalledpkgs.h.tmp" "${temp}" )
execute_process(COMMAND ${CMAKE_COMMAND} -E copy_if_different "${LAMMPS_STYLE_HEADERS_DIR}/lmpinstalledpkgs.h.tmp" "${LAMMPS_STYLE_HEADERS_DIR}/lmpinstalledpkgs.h")

######################################
# Generate lmpgitversion.h
######################################
add_custom_target(gitversion COMMAND ${CMAKE_COMMAND}
  -DLAMMPS_DIR="${LAMMPS_DIR}"
  -DGIT_EXECUTABLE="${GIT_EXECUTABLE}"
  -DGIT_FOUND="${GIT_FOUND}"
  -DLAMMPS_STYLE_HEADERS_DIR="${LAMMPS_STYLE_HEADERS_DIR}"
  -P ${CMAKE_CURRENT_SOURCE_DIR}/Modules/generate_lmpgitversion.cmake)
set_property(DIRECTORY APPEND PROPERTY ADDITIONAL_MAKE_CLEAN_FILES ${LAMMPS_STYLE_HEADERS_DIR}/gitversion.h)
add_dependencies(lammps gitversion)

###########################################
# Actually add executable and lib to build
############################################
get_property(LANGUAGES GLOBAL PROPERTY ENABLED_LANGUAGES)
list(FIND LANGUAGES "Fortran" _index)
if(_index GREATER -1)
  target_link_libraries(lammps PRIVATE ${CMAKE_Fortran_IMPLICIT_LINK_LIBRARIES})
endif()
set(LAMMPS_CXX_HEADERS angle.h atom.h bond.h citeme.h comm.h compute.h dihedral.h domain.h error.h fix.h force.h group.h improper.h
  input.h info.h kspace.h lammps.h lattice.h library.h lmppython.h lmptype.h memory.h modify.h neighbor.h neigh_list.h output.h
  pair.h pointers.h region.h timer.h universe.h update.h utils.h variable.h)
if(LAMMPS_EXCEPTIONS)
  list(APPEND LAMMPS_CXX_HEADERS exceptions.h)
endif()

set_target_properties(lammps PROPERTIES OUTPUT_NAME lammps${LAMMPS_MACHINE})
set_target_properties(lammps PROPERTIES SOVERSION ${SOVERSION})
set_target_properties(lammps PROPERTIES PREFIX "lib")
target_include_directories(lammps PUBLIC $<INSTALL_INTERFACE:${CMAKE_INSTALL_INCLUDEDIR}/lammps>)
file(MAKE_DIRECTORY ${CMAKE_CURRENT_BINARY_DIR}/includes/lammps)
foreach(_HEADER ${LAMMPS_CXX_HEADERS})
  add_custom_command(OUTPUT ${CMAKE_CURRENT_BINARY_DIR}/includes/lammps/${_HEADER} COMMAND ${CMAKE_COMMAND} -E copy_if_different ${LAMMPS_SOURCE_DIR}/${_HEADER} ${CMAKE_CURRENT_BINARY_DIR}/includes/lammps/${_HEADER} DEPENDS ${LAMMPS_SOURCE_DIR}/${_HEADER})
  add_custom_target(${_HEADER} DEPENDS ${CMAKE_CURRENT_BINARY_DIR}/includes/lammps/${_HEADER})
  add_dependencies(lammps ${_HEADER})
  if(BUILD_SHARED_LIBS)
    install(FILES ${LAMMPS_SOURCE_DIR}/${_HEADER} DESTINATION ${CMAKE_INSTALL_INCLUDEDIR}/lammps)
  endif()
endforeach()
target_include_directories(lammps INTERFACE $<BUILD_INTERFACE:${CMAKE_CURRENT_BINARY_DIR}/includes>)
add_library(LAMMPS::lammps ALIAS lammps)
get_target_property(LAMMPS_DEFINES lammps INTERFACE_COMPILE_DEFINITIONS)
set(LAMMPS_API_DEFINES)
foreach(_DEF ${LAMMPS_DEFINES})
  set(LAMMPS_API_DEFINES "${LAMMPS_API_DEFINES} -D${_DEF}")
endforeach()
if(BUILD_SHARED_LIBS)
  install(TARGETS lammps EXPORT LAMMPS_Targets LIBRARY DESTINATION ${CMAKE_INSTALL_LIBDIR} ARCHIVE DESTINATION ${CMAKE_INSTALL_LIBDIR})
  if(NOT BUILD_MPI)
    install(TARGETS mpi_stubs EXPORT LAMMPS_Targets LIBRARY DESTINATION ${CMAKE_INSTALL_LIBDIR} ARCHIVE DESTINATION ${CMAKE_INSTALL_LIBDIR})
  endif()
  configure_file(pkgconfig/liblammps.pc.in ${CMAKE_CURRENT_BINARY_DIR}/liblammps${LAMMPS_MACHINE}.pc @ONLY)
  install(FILES ${CMAKE_CURRENT_BINARY_DIR}/liblammps${LAMMPS_MACHINE}.pc DESTINATION ${CMAKE_INSTALL_LIBDIR}/pkgconfig)
  install(EXPORT LAMMPS_Targets FILE LAMMPS_Targets.cmake NAMESPACE LAMMPS:: DESTINATION ${CMAKE_INSTALL_LIBDIR}/cmake/LAMMPS)
  include(CMakePackageConfigHelpers)
  configure_file(LAMMPSConfig.cmake.in ${CMAKE_CURRENT_BINARY_DIR}/LAMMPSConfig.cmake @ONLY)
  write_basic_package_version_file("LAMMPSConfigVersion.cmake" VERSION ${PROJECT_VERSION} COMPATIBILITY ExactVersion)
  install(FILES "${CMAKE_CURRENT_BINARY_DIR}/LAMMPSConfig.cmake" "${CMAKE_CURRENT_BINARY_DIR}/LAMMPSConfigVersion.cmake" DESTINATION ${CMAKE_INSTALL_LIBDIR}/cmake/LAMMPS)
endif()
install(FILES ${LAMMPS_DOC_DIR}/lammps.1 DESTINATION ${CMAKE_INSTALL_MANDIR}/man1 RENAME ${LAMMPS_BINARY}.1)

include(Tools)
include(Documentation)

###############################################################################
# Install potential and force field files in data directory
###############################################################################
set(LAMMPS_INSTALL_DATADIR ${CMAKE_INSTALL_FULL_DATADIR}/lammps)
install(DIRECTORY ${LAMMPS_POTENTIALS_DIR} DESTINATION ${LAMMPS_INSTALL_DATADIR})
if(BUILD_TOOLS)
  install(DIRECTORY ${LAMMPS_TOOLS_DIR}/msi2lmp/frc_files DESTINATION ${LAMMPS_INSTALL_DATADIR})
endif()

configure_file(etc/profile.d/lammps.sh.in ${CMAKE_BINARY_DIR}/etc/profile.d/lammps.sh @ONLY)
configure_file(etc/profile.d/lammps.csh.in ${CMAKE_BINARY_DIR}/etc/profile.d/lammps.csh @ONLY)
install(
  FILES ${CMAKE_BINARY_DIR}/etc/profile.d/lammps.sh
        ${CMAKE_BINARY_DIR}/etc/profile.d/lammps.csh
  DESTINATION ${CMAKE_INSTALL_SYSCONFDIR}/profile.d
)

###############################################################################
# Install LAMMPS lib and python module into site-packages folder with
# "install-python" target.  Behaves exactly like "make install-python" for
# conventional build.  Only available, if a shared library is built.
# This is primarily for people that only want to use the Python wrapper.
###############################################################################
if(BUILD_SHARED_LIBS)
  if(CMAKE_VERSION VERSION_LESS 3.12)
    # adjust so we find Python 3 versions before Python 2 on old systems with old CMake
<<<<<<< HEAD
    set(Python_ADDITIONAL_VERSIONS 3.10 3.9 3.8 3.7 3.6 3.5)
=======
    set(Python_ADDITIONAL_VERSIONS 3.12 3.11 3.10 3.9 3.8 3.7 3.6)
>>>>>>> 81587527
    find_package(PythonInterp) # Deprecated since version 3.12
    if(PYTHONINTERP_FOUND)
        set(Python_EXECUTABLE ${PYTHON_EXECUTABLE})
    endif()
  else()
    find_package(Python COMPONENTS Interpreter)
  endif()
  if(Python_EXECUTABLE)
    add_custom_target(
      install-python ${CMAKE_COMMAND} -E remove_directory build
      COMMAND ${Python_EXECUTABLE} install.py -v ${LAMMPS_SOURCE_DIR}/version.h
      -p ${LAMMPS_PYTHON_DIR}/lammps
      -l ${CMAKE_BINARY_DIR}/liblammps${LAMMPS_MACHINE}${CMAKE_SHARED_LIBRARY_SUFFIX}
      WORKING_DIRECTORY  ${LAMMPS_PYTHON_DIR}
      COMMENT "Installing LAMMPS Python module")
  else()
    add_custom_target(
      install-python
      ${CMAKE_COMMAND} -E echo "Must have Python installed to install the LAMMPS Python module")
  endif()
else()
  add_custom_target(
    install-python
    ${CMAKE_COMMAND} -E echo "Must build LAMMPS as a shared library to use the Python module")
endif()

###############################################################################
# Add LAMMPS python module to "install" target. This is taylored for building
# LAMMPS for package managers and with different prefix settings.
# This requires either a shared library or that the PYTHON package is included.
###############################################################################
if(BUILD_SHARED_LIBS OR PKG_PYTHON)
  if(CMAKE_VERSION VERSION_LESS 3.12)
    find_package(PythonInterp) # Deprecated since version 3.12
    if(PYTHONINTERP_FOUND)
        set(Python_EXECUTABLE ${PYTHON_EXECUTABLE})
    endif()
  else()
    find_package(Python COMPONENTS Interpreter)
  endif()
  if(Python_EXECUTABLE)
    file(MAKE_DIRECTORY ${CMAKE_BINARY_DIR}/python)
    install(CODE "execute_process(COMMAND ${Python_EXECUTABLE} setup.py build -b ${CMAKE_BINARY_DIR}/python install --prefix=${CMAKE_INSTALL_PREFIX} --root=\$ENV{DESTDIR}/ WORKING_DIRECTORY ${LAMMPS_PYTHON_DIR})")
  endif()
endif()

include(Testing)
include(CodeCoverage)
include(CodingStandard)
find_package(ClangFormat 8.0)

if(ClangFormat_FOUND)
  add_custom_target(format-src
    COMMAND ${ClangFormat_EXECUTABLE} --verbose -i -style=file *.cpp *.h */*.cpp */*.h
    WORKING_DIRECTORY ${LAMMPS_SOURCE_DIR})
endif()

get_target_property(DEFINES lammps COMPILE_DEFINITIONS)
get_property(BUILD_IS_MULTI_CONFIG GLOBAL PROPERTY GENERATOR_IS_MULTI_CONFIG)
if(BUILD_IS_MULTI_CONFIG)
  set(LAMMPS_BUILD_TYPE "Multi-Config")
else()
  set(LAMMPS_BUILD_TYPE ${CMAKE_BUILD_TYPE})
endif()
include(FeatureSummary)
feature_summary(DESCRIPTION "The following tools and libraries have been found and configured:" WHAT PACKAGES_FOUND)
message(STATUS "<<< Build configuration >>>
   Operating System: ${CMAKE_SYSTEM_NAME} ${CMAKE_LINUX_DISTRO} ${CMAKE_DISTRO_VERSION}
   Build type:       ${LAMMPS_BUILD_TYPE}
   Install path:     ${CMAKE_INSTALL_PREFIX}
   Generator:        ${CMAKE_GENERATOR} using ${CMAKE_MAKE_PROGRAM}")
###############################################################################
# Print package summary
###############################################################################
set(ENABLED_PACKAGES)
foreach(PKG ${STANDARD_PACKAGES} ${SUFFIX_PACKAGES})
  if(PKG_${PKG})
    list(APPEND ENABLED_PACKAGES ${PKG})
  endif()
endforeach()
if(ENABLED_PACKAGES)
  list(SORT ENABLED_PACKAGES)
else()
  set(ENABLED_PACKAGES "<None>")
endif()
message(STATUS "Enabled packages: ${ENABLED_PACKAGES}")

message(STATUS "<<< Compilers and Flags: >>>
-- C++ Compiler:     ${CMAKE_CXX_COMPILER}
      Type:          ${CMAKE_CXX_COMPILER_ID}
      Version:       ${CMAKE_CXX_COMPILER_VERSION}
      C++ Flags:    ${CMAKE_CXX_FLAGS} ${CMAKE_CXX_FLAGS_${BTYPE}}
      Defines:       ${DEFINES}")
get_target_property(OPTIONS lammps COMPILE_OPTIONS)
if(OPTIONS)
  message("      Options:       ${OPTIONS}")
endif()
get_property(LANGUAGES GLOBAL PROPERTY ENABLED_LANGUAGES)
list(FIND LANGUAGES "Fortran" _index)
if(_index GREATER -1)
  message(STATUS "Fortran Compiler: ${CMAKE_Fortran_COMPILER}
      Type:          ${CMAKE_Fortran_COMPILER_ID}
      Version:       ${CMAKE_Fortran_COMPILER_VERSION}
      Fortran Flags:${CMAKE_Fortran_FLAGS} ${CMAKE_Fortran_FLAGS_${BTYPE}}")
endif()
list(FIND LANGUAGES "C" _index)
if(_index GREATER -1)
  message(STATUS "C compiler:       ${CMAKE_C_COMPILER}
      Type:          ${CMAKE_C_COMPILER_ID}
      Version:       ${CMAKE_C_COMPILER_VERSION}
      C Flags:      ${CMAKE_C_FLAGS} ${CMAKE_C_FLAGS_${BTYPE}}")
endif()
message(STATUS "<<< Linker flags: >>>")
message(STATUS "Executable name:  ${LAMMPS_BINARY}")
if(CMAKE_VERSION VERSION_GREATER_EQUAL 3.13)
  get_target_property(OPTIONS lammps LINK_OPTIONS)
  if(OPTIONS)
    message(STATUS "Linker options:   ${OPTIONS}")
  endif()
endif()
if(CMAKE_EXE_LINKER_FLAGS)
  message(STATUS "Executable linker flags: ${CMAKE_EXE_LINKER_FLAGS}")
endif()
if(BUILD_SHARED_LIBS)
  message(STATUS "Shared library flags:    ${CMAKE_SHARED_LINKER_FLAGS}")
else()
  message(STATUS "Static library flags:    ${CMAKE_STATIC_LINKER_FLAGS}")
endif()
if(BUILD_MPI)
  message(STATUS "<<< MPI flags >>>
-- MPI_defines:      ${MPI_CXX_COMPILE_DEFINITIONS}
-- MPI includes:     ${MPI_CXX_INCLUDE_PATH}
-- MPI libraries:    ${MPI_CXX_LIBRARIES};${MPI_Fortran_LIBRARIES}")
endif()
if(PKG_GPU)
  message(STATUS "<<< GPU package settings >>>
-- GPU API:                  ${GPU_API}")
  if(GPU_API STREQUAL "CUDA")
    message(STATUS "CUDA Compiler:            ${CUDA_NVCC_EXECUTABLE}")
    message(STATUS "GPU default architecture: ${GPU_ARCH}")
    message(STATUS "GPU binning with CUDPP:   ${CUDPP_OPT}")
    message(STATUS "CUDA MPS support:         ${CUDA_MPS_SUPPORT}")
  elseif(GPU_API STREQUAL "HIP")
    message(STATUS "HIP platform:     ${HIP_PLATFORM}")
    message(STATUS "HIP architecture: ${HIP_ARCH}")
    if(HIP_USE_DEVICE_SORT)
      message(STATUS "HIP GPU sorting: on")
    else()
      message(STATUS "HIP GPU sorting: off")
    endif()
  endif()
  message(STATUS "GPU precision:            ${GPU_PREC}")
endif()
if(PKG_KOKKOS)
  message(STATUS "Kokkos Arch: ${KOKKOS_ARCH}")
endif()
if(PKG_KSPACE)
  message(STATUS "<<< FFT settings >>>
-- Primary FFT lib:  ${FFT}")
  if(FFT_SINGLE)
    message(STATUS "Using single precision FFTs")
  else()
    message(STATUS "Using double precision FFTs")
  endif()
  if(FFT_FFTW_THREADS OR FFT_MKL_THREADS)
    message(STATUS "Using threaded FFTs")
  else()
    message(STATUS "Using non-threaded FFTs")
  endif()
  if(PKG_KOKKOS)
    if(Kokkos_ENABLE_CUDA)
      if(FFT STREQUAL "KISS")
        message(STATUS "Kokkos FFT: KISS")
      else()
        message(STATUS "Kokkos FFT: cuFFT")
      endif()
    else()
      message(STATUS "Kokkos FFT: ${FFT}")
    endif()
  endif()
endif()
if(BUILD_DOC)
  message(STATUS "<<< Building HTML Manual >>>")
endif()
if(BUILD_TOOLS)
  message(STATUS "<<< Building Tools >>>")
endif()
if(BUILD_LAMMPS_SHELL)
  message(STATUS "<<< Building LAMMPS Shell >>>")
endif()
if(ENABLE_TESTING)
  message(STATUS "<<< Building Unit Tests >>>")
  if(ENABLE_COVERAGE)
    message(STATUS "Collecting code coverage data")
  endif()
endif()<|MERGE_RESOLUTION|>--- conflicted
+++ resolved
@@ -740,11 +740,7 @@
 if(BUILD_SHARED_LIBS)
   if(CMAKE_VERSION VERSION_LESS 3.12)
     # adjust so we find Python 3 versions before Python 2 on old systems with old CMake
-<<<<<<< HEAD
-    set(Python_ADDITIONAL_VERSIONS 3.10 3.9 3.8 3.7 3.6 3.5)
-=======
     set(Python_ADDITIONAL_VERSIONS 3.12 3.11 3.10 3.9 3.8 3.7 3.6)
->>>>>>> 81587527
     find_package(PythonInterp) # Deprecated since version 3.12
     if(PYTHONINTERP_FOUND)
         set(Python_EXECUTABLE ${PYTHON_EXECUTABLE})
