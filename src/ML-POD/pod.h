/* ----------------------------------------------------------------------
   LAMMPS - Large-scale Atomic/Molecular Massively Parallel Simulator
   https://www.lammps.org/ Sandia National Laboratories
   LAMMPS development team: developers@lammps.org

   Copyright (2003) Sandia Corporation.  Under the terms of Contract
   DE-AC04-94AL85000 with Sandia Corporation, the U.S. Government retains
   certain rights in this software.  This software is distributed under
   the GNU General Public License.

   See the README file in the top-level LAMMPS directory.
------------------------------------------------------------------------- */

/* ----------------------------------------------------------------------
   Contributing authors: Ngoc Cuong Nguyen (MIT) and Andrew Rohskopf (SNL)   
------------------------------------------------------------------------- */

#ifndef LMP_POD_H__
#define LMP_POD_H__

#include "pointers.h"

#define CPUFREE(x)                    \
{                                     \
  if (x != NULL) {                    \
    free(x);                          \
    x = NULL;                         \
  }                                   \
}

#define PODMIN(a,b) ((a) < (b) ? (a) : (b))
#define PODMAX(a,b) ((a) > (b) ? (a) : (b))

#define DDOT ddot_
#define DGEMV dgemv_
#define DGEMM dgemm_
#define DGETRF dgetrf_
#define DGETRI dgetri_
#define DSYEV dsyev_
#define DPOSV dposv_

extern "C" {
  double DNRM2(int*,double*,int*);
  double DDOT(int*,double*,int*,double*,int*);
  void DAXPY(int*,double*,double*,int*,double*,int*);
  void DGEMV(char*,int*,int*,double*,double*,int*,double*,int*,double*,double*,int*);
  void DGEMM(char*,char*,int*,int*,int*,double*,double*,int*,
       double*,int*,double*,double*,int*);
  void DGETRF(int*,int*,double*,int*,int*,int*);
  void DGETRI(int*,double*,int*,int*,double*,int*,int*);
  void DTRSM(char *, char*, char*, char *, int *, int *, double*, double*, int*,
       double*, int*);

  void DSYEV( char* jobz, char* uplo, int* n, double* a, int* lda,
    double* w, double* work, int* lwork, int* info );

  void DPOSV( char* uplo, int* n, int* nrhs, double* a, int* lda,
        double* b, int* ldb, int* info );
}

namespace LAMMPS_NS {

class CPOD : protected Pointers {

private:
  // ***********************  implemented in podinputfiles.cpp **************************/
  void read_pod(std::string pod_file);

  void read_coeff_file(std::string coeff_file);
  // ******************************************************************************/

  // ***********************  implemented in poddescriptors.cpp **************************/
  void podradialbasis(double *rbf, double *drbf, double *xij, double *besselparams, double rin,
      double rmax, int besseldegree, int inversedegree, int nbesselpars, int N);

  void pod1body(double *eatom, double *fatom, int *atomtype, int nelements, int natom);

  void podtally2b(double *eatom, double *fatom, double *eij, double *fij, int *ai, int *aj,
      int *ti, int *tj, int *elemindex, int nelements, int nbf, int natom, int N);

  void pod3body(double *eatom, double *fatom, double *rij, double *e2ij, double *f2ij, double *tmpmem,
           int *elemindex, int *pairnumsum, int *ai, int *aj, int *ti, int *tj, int nrbf, int nabf,
           int nelements, int natom, int Nij);

  void poddesc(double *eatom1, double *fatom1, double *eatom2, double *fatom2, double *eatom3,
          double *fatom3, double *rij, double *Phi, double *besselparams, double *tmpmem, double rin,
          double rcut, int *pairnumsum, int *atomtype, int *ai, int *aj, int *ti, int *tj, int *elemindex,
          int *pdegree, int nbesselpars, int nrbf2, int nrbf3, int nabf, int nelements, int Nij, int natom);

  double quadratic_coefficients(double *c2, double *c3, double *d2, double *d3,
      double *coeff23, int *quadratic, int nc2, int nc3);

  double quadratic_coefficients(double *c3, double *d3, double *coeff33,
      int *quadratic, int nc3);

  double cubic_coefficients(double *c2, double *c3, double *c4, double *d2, double *d3, double *d4,
      double *coeff234, int *cubic, int nc2, int nc3, int nc4);

  double cubic_coefficients(double *c3, double *d3, double *coeff333, int *cubic, int nc3);

  double quadratic_coefficients(double *ce2, double *ce3, double *c2, double *c3, double *d2, double *d3,
      double *coeff23, int *quadratic, int nc2, int nc3);

  double quadratic_coefficients(double *ce3, double *c3, double *d3, double *coeff33,
      int *quadratic, int nc3);

  double cubic_coefficients(double *ce2, double *ce3, double *ce4, double *c2, double *c3, double *c4,
          double *d2, double *d3, double *d4, double *coeff234, int *cubic, int nc2, int nc3, int nc4);

  double cubic_coefficients(double *ce3, double *c3, double *d3, double *coeff333, int *cubic, int nc3);
  // ******************************************************************************/

  // ***********************  implemented in podsnap.cpp **************************/
  void snapSetup(int twojmax, int ntypes);

  void InitSnap();

  void snapComputeUlist(double *Sr, double *Si, double *dSr, double *dSi, double *rootpqarray, double *rij,
      double *wjelem, double *radelem, double rmin0, double rfac0, double rcutfac, int *idxu_block,
      int *ti, int *tj, int twojmax, int idxu_max, int ijnum, int switch_flag);

  void snapZeroUarraytot2(double *Stotr, double *Stoti, double wself, int *idxu_block,
      int *type, int *map, int *ai, int wselfall_flag, int chemflag, int idxu_max, int nelements,
       int twojmax, int inum);

  void snapAddUarraytot(double *Stotr, double *Stoti, double *Sr,
      double *Si, int *map, int *ai, int *tj, int idxu_max, int inum, int ijnum, int chemflag);

  void snapComputeZi2(double *zlist_r, double *zlist_i, double *Stotr, double *Stoti,
      double *cglist, int *idxz, int *idxu_block, int *idxcg_block, int twojmax, int idxu_max,
      int idxz_max, int nelements, int bnorm_flag, int inum);

  void snapComputeBi1(double *blist, double *zlist_r, double *zlist_i, double *Stotr, double *Stoti,
      int *idxb, int *idxu_block, int *idxz_block, int twojmax, int idxb_max, int idxu_max,
      int idxz_max, int nelements, int inum);

  void snapComputeDbidrj(double *dblist, double *zlist_r, double *zlist_i,
      double *dulist_r, double *dulist_i, int *idxb, int *idxu_block, int *idxz_block,
      int *map, int *ai, int *tj, int twojmax, int idxb_max, int idxu_max, int idxz_max,
      int nelements, int bnorm_flag, int chemflag, int inum, int ijnum);

  void snapdesc(double *blist, double *bd, double *rij, double *tmpmem, int *atomtype, int *ai,
      int *aj, int *ti, int *tj, int natom, int Nij);
  // ******************************************************************************/

  // ***********************  implemented in podenergyforce.cpp **************************/
  void podradialbasis(double *rbf, double *xij, double *besselparams, double rin,
      double rmax, int besseldegree, int inversedegree, int nbesselpars, int N);

  void pod1body(double *eatom, int *atomtype, int nelements, int natom);

  void podtally2b(double *eatom, double *eij, int *ai, int *ti, int *tj, int *elemindex,
      int nelements, int nbf, int natom, int N);

  void pod3body(double *eatom, double *yij, double *e2ij, double *tmpmem, int *elemindex, int *pairnumsum,
      int *ai, int *ti, int *tj, int nrbf, int nabf, int nelements, int natom, int Nij);

  void poddesc_ij(double *eatom1, double *eatom2, double *eatom3, double *rij, double *Phi, double *besselparams,
              double *tmpmem, double rin, double rcut, int *pairnumsum, int *atomtype, int *ai, int *ti, int *tj,
              int *elemindex, int *pdegree, int nbesselpars, int nrbf2, int nrbf3, int nabf, int nelements, int Nij, int natom);

  void snapComputeUij(double *Sr, double *Si, double *rootpqarray, double *rij,
      double *wjelem, double *radelem, double rmin0, double rfac0, double rcutfac, int *idxu_block,
      int *ti, int *tj, int twojmax, int idxu_max, int ijnum, int switch_flag);

  void snapdesc_ij(double *blist, double *rij, double *tmpmem, int *atomtype, int *ai,
      int *ti, int *tj, int natom, int Nij);

  void pod2body_force(double *force, double *fij, double *coeff2, int *ai, int *aj,
      int *ti, int *tj, int *elemindex, int nelements, int nbf, int natom, int Nij);

  void pod3body_force(double *force, double *yij, double *e2ij, double *f2ij, double *coeff3, double *tmpmem,
           int *elemindex, int *pairnumsum, int *ai, int *aj, int *ti, int *tj, int nrbf, int nabf,
           int nelements, int natom, int Nij);

  void snapTallyForce(double *force, double *dbdr, double *coeff4, int *ai, int *aj, int *ti, int ijnum,
          int ncoeff, int ntype);

  void pod4body_force(double *force, double *rij, double *coeff4, double *tmpmem, int *atomtype,
      int *idxi, int *ai, int *aj, int *ti, int *tj, int natom, int Nij);

  void pod2body_force(double **force, double *fij, double *coeff2, int *ai, int *aj,
      int *ti, int *tj, int *elemindex, int nelements, int nbf, int natom, int Nij);

  void pod3body_force(double **force, double *yij, double *e2ij, double *f2ij, double *coeff3, double *tmpmem,
           int *elemindex, int *pairnumsum, int *ai, int *aj, int *ti, int *tj, int nrbf, int nabf,
           int nelements, int natom, int Nij);

  void snapTallyForce(double **force, double *dbdr, double *coeff4, int *ai, int *aj, int *ti, int ijnum,
          int ncoeff, int ntype);

<<<<<<< HEAD
    void pod4body_force(double **force, double *rij, double *coeff4, double *tmpmem, int *atomtype,
        int *idxi, int *ai, int *aj, int *ti, int *tj, int natom, int Nij);

    // ***********************  eigenproblem functions **************************/

    void podeigenvaluedecomposition(double *Phi, double *Lambda, double *besselparams, double rin, double rcut,
    int besseldegree, int inversedegree, int nbesselpars, int N);
    // ******************************************************************************/

public:
    struct podstruct {
        std::vector<std::string> species;
        int *pbc=NULL; //[3] = {1,1,1};
        int *elemindex=NULL;

        int nelements = 0;
        int onebody = 1;
        int besseldegree = 3;
        int inversedegree = 6;
        int twobody[3] = {5,10,10};
        int threebody[4] = {4,8,8,5};
        int fourbody[4] = {0,0,0,0};

        int quadraticpod = 0;
        int quadratic22[2] = {0,0};
        int quadratic23[2] = {0,0};
        int quadratic24[2] = {0,0};
        int quadratic33[2] = {0,0};
        int quadratic34[2] = {0,0};
        int quadratic44[2] = {0,0};
        int cubic234[3] = {0,0,0};
        int cubic333[3] = {0,0,0};
        int cubic444[3] = {0,0,0};

        double rin = 0.5;
        double rcut = 4.6;
        double *besselparams=NULL; //[3] = {0.0, 2.0, 4.0};
        double *Phi2=NULL, *Phi3=NULL, *Phi4=NULL, *Lambda2=NULL, *Lambda3=NULL, *Lambda4=NULL;
        double *coeff=NULL;

        // variables declaring number of snapshots, descriptors, and combinations

        int nbesselpars = 3;
        int ns2, ns3, ns4;       // number of snapshots for radial basis functions for linear POD potentials
        int nc2, nc3, nc4;       // number of chemical  combinations for linear POD potentials
        int nbf1, nbf2, nbf3, nbf4; // number of basis functions for linear POD potentials
        int nd1, nd2, nd3, nd4;     // number of descriptors for linear POD potentials
        int nd22, nd23, nd24, nd33, nd34, nd44; // number of descriptors for quadratic POD potentials
        int nd234, nd333, nd444; // number of descriptors for cubic POD potentials
        int nrbf3, nabf3, nrbf4, nabf4;
        int nd, nd1234;

        int snaptwojmax = 0;
        int snapchemflag = 0;
        double snaprfac0 = 0.99363;
        double snapelementradius[10] = {0.5, 0.5, 0.5, 0.5, 0.5, 0.5, 0.5, 0.5, 0.5, 0.5};
        double snapelementweight[10] = {1.0, 1.0, 1.0, 1.0, 1.0, 1.0, 1.0, 1.0, 1.0, 1.0};

        void freememory(int backend)
        {
            TemplateFree(pbc, backend);
            TemplateFree(elemindex, backend);
            TemplateFree(besselparams, backend);
            TemplateFree(Phi2, backend);
            TemplateFree(Phi3, backend);
            TemplateFree(Phi4, backend);
            TemplateFree(Lambda2, backend);
            TemplateFree(Lambda3, backend);
            TemplateFree(Lambda4, backend);
            TemplateFree(coeff, backend);
        }
    };

    struct snastruct {
        int twojmax;
        int ncoeff;
        int idxb_max;
        int idxu_max;
        int idxz_max;
        int idxcg_max;
        int ntypes;
        int nelements;
        int ndoubles;   // number of multi-element pairs
        int ntriples;   // number of multi-element triplets
        int bnormflag;
        int chemflag;
        int switchflag;
        int bzeroflag;
        int wselfallflag;

        double wself;
        double rmin0;
        double rfac0;
        double rcutfac;
        double rcutmax;

        int *map=NULL;  // map types to [0,nelements)
        int *idx_max=NULL;
        int *idxz=NULL;
        int *idxz_block=NULL;
        int *idxb=NULL;
        int *idxb_block=NULL;
        int *idxu_block=NULL;
        int *idxcg_block=NULL;

        double *rcutsq=NULL;
        double *radelem=NULL;
        double *wjelem=NULL;
        double *bzero=NULL;
        double *fac=NULL;
        double *rootpqarray=NULL;
        double *cglist=NULL;

        void printout()
        {
            printf("twojmax %d \n", twojmax);
            printf("ncoeff %d \n", ncoeff);
            printf("idxb_max %d \n", idxb_max);
            printf("idxu_max %d \n", idxu_max);
            printf("idxz_max %d \n", idxz_max);
            printf("idxcg_max %d \n", idxcg_max);
            printf("ntypes %d \n", ntypes);
            printf("nelements %d \n", nelements);
            printf("ndoubles %d \n", ndoubles);
            printf("ntriples %d \n", ntriples);
            printf("bnormflag %d \n", bnormflag);
            printf("chemflag %d \n", chemflag);
            printf("switchflag %d \n", switchflag);
            printf("bzeroflag %d \n", bzeroflag);
            printf("wselfallflag %d \n", wselfallflag);
            printf("rfac0 %g \n", rfac0);
            printf("rmin0 %g \n", rmin0);
            printf("rcutfac %g \n", rcutfac);
            printf("rcutmax %g \n", rcutmax);
        }

        void freememory(int backend)
        {
            TemplateFree(map, backend);
            TemplateFree(idx_max, backend);
            TemplateFree(idxz, backend);
            TemplateFree(idxb, backend);
            TemplateFree(idxb_block, backend);
            TemplateFree(idxu_block, backend);
            TemplateFree(idxz_block, backend);
            TemplateFree(idxcg_block, backend);

            TemplateFree(rootpqarray, backend);
            TemplateFree(cglist, backend);
            TemplateFree(fac, backend);
            TemplateFree(bzero, backend);
            TemplateFree(wjelem, backend);
            TemplateFree(radelem, backend);
            TemplateFree(rcutsq, backend);
        }
    };

    podstruct pod;
    snastruct sna;

    // constructor
    CPOD(LAMMPS *, std::string pod_file, std::string coeff_file);

    CPOD(LAMMPS *lmp) : Pointers(lmp){};

    // destructor
    ~CPOD() override;

    // ***********************  implemented in podarrayfunctions.cpp **************************/
    void print_matrix(const char* desc, int m, int n, int* a, int lda );

    void print_matrix(const char* desc, int m, int n, double* a, int lda );
=======
  void pod4body_force(double **force, double *rij, double *coeff4, double *tmpmem, int *atomtype,
      int *idxi, int *ai, int *aj, int *ti, int *tj, int natom, int Nij);
  // ******************************************************************************/

public:
  struct podstruct {
    std::vector<std::string> species;
    int *pbc=NULL; //[3] = {1,1,1};
    int *elemindex=NULL;

    int nelements = 0;
    int onebody = 1;
    int besseldegree = 3;
    int inversedegree = 6;
    int twobody[3] = {5,10,10};
    int threebody[4] = {4,8,8,5};
    int fourbody[4] = {0,0,0,0};

    int quadraticpod = 0;
    int quadratic22[2] = {0,0};
    int quadratic23[2] = {0,0};
    int quadratic24[2] = {0,0};
    int quadratic33[2] = {0,0};
    int quadratic34[2] = {0,0};
    int quadratic44[2] = {0,0};
    int cubic234[3] = {0,0,0};
    int cubic333[3] = {0,0,0};
    int cubic444[3] = {0,0,0};

    double rin = 0.5;
    double rcut = 4.6;
    double *besselparams=NULL; //[3] = {0.0, 2.0, 4.0};
    double *Phi2=NULL, *Phi3=NULL, *Phi4=NULL, *Lambda2=NULL, *Lambda3=NULL, *Lambda4=NULL;
    double *coeff=NULL;

    int nbesselpars = 3;
    int ns2, ns3, ns4;       // number of snapshots for radial basis functions for linear POD potentials
    int nc2, nc3, nc4;       // number of chemical  combinations for linear POD potentials
    int nbf1, nbf2, nbf3, nbf4; // number of basis functions for linear POD potentials
    int nd1, nd2, nd3, nd4;     // number of descriptors for linear POD potentials
    int nd22, nd23, nd24, nd33, nd34, nd44; // number of descriptors for quadratic POD potentials
    int nd234, nd333, nd444; // number of descriptors for cubic POD potentials
    int nrbf3, nabf3, nrbf4, nabf4;
    int nd, nd1234;

    int snaptwojmax = 0;
    int snapchemflag = 0;
    double snaprfac0 = 0.99363;
    double snapelementradius[10] = {0.5, 0.5, 0.5, 0.5, 0.5, 0.5, 0.5, 0.5, 0.5, 0.5};
    double snapelementweight[10] = {1.0, 1.0, 1.0, 1.0, 1.0, 1.0, 1.0, 1.0, 1.0, 1.0};

    void allocatememory(int backend)
    {
      pbc = (int *) malloc(3*sizeof(int));
      besselparams = (double *) malloc(3*sizeof(double));      
    }

    void freememory(int backend)
    {
      CPUFREE(pbc);
      CPUFREE(elemindex);
      CPUFREE(besselparams);
      CPUFREE(Phi2);
      CPUFREE(Phi3);
      CPUFREE(Phi4);
      CPUFREE(Lambda2);
      CPUFREE(Lambda3);
      CPUFREE(Lambda4);
      CPUFREE(coeff);
    }
  };

  struct snastruct {
    int twojmax;
    int ncoeff;
    int idxb_max;
    int idxu_max;
    int idxz_max;
    int idxcg_max;
    int ntypes;
    int nelements;
    int ndoubles;   // number of multi-element pairs
    int ntriples;   // number of multi-element triplets
    int bnormflag;
    int chemflag;
    int switchflag;
    int bzeroflag;
    int wselfallflag;

    double wself;
    double rmin0;
    double rfac0;
    double rcutfac;
    double rcutmax;

    int *map=NULL;  // map types to [0,nelements)
    int *idx_max=NULL;
    int *idxz=NULL;
    int *idxz_block=NULL;
    int *idxb=NULL;
    int *idxb_block=NULL;
    int *idxu_block=NULL;
    int *idxcg_block=NULL;

    double *rcutsq=NULL;
    double *radelem=NULL;
    double *wjelem=NULL;
    double *bzero=NULL;
    double *fac=NULL;
    double *rootpqarray=NULL;
    double *cglist=NULL;

    void printout()
    {
      printf("twojmax %d \n", twojmax);
      printf("ncoeff %d \n", ncoeff);
      printf("idxb_max %d \n", idxb_max);
      printf("idxu_max %d \n", idxu_max);
      printf("idxz_max %d \n", idxz_max);
      printf("idxcg_max %d \n", idxcg_max);
      printf("ntypes %d \n", ntypes);
      printf("nelements %d \n", nelements);
      printf("ndoubles %d \n", ndoubles);
      printf("ntriples %d \n", ntriples);
      printf("bnormflag %d \n", bnormflag);
      printf("chemflag %d \n", chemflag);
      printf("switchflag %d \n", switchflag);
      printf("bzeroflag %d \n", bzeroflag);
      printf("wselfallflag %d \n", wselfallflag);
      printf("rfac0 %g \n", rfac0);
      printf("rmin0 %g \n", rmin0);
      printf("rcutfac %g \n", rcutfac);
      printf("rcutmax %g \n", rcutmax);
    }

    void freememory(int backend)
    {
      CPUFREE(map);
      CPUFREE(idx_max);
      CPUFREE(idxz);
      CPUFREE(idxb);
      CPUFREE(idxb_block);
      CPUFREE(idxu_block);
      CPUFREE(idxz_block);
      CPUFREE(idxcg_block);

      CPUFREE(rootpqarray);
      CPUFREE(cglist);
      CPUFREE(fac);
      CPUFREE(bzero);
      CPUFREE(wjelem);
      CPUFREE(radelem);
      CPUFREE(rcutsq);
    }
  };

  podstruct pod;
  snastruct sna;

  // constructor
  CPOD(LAMMPS *, std::string pod_file, std::string coeff_file);

  CPOD(LAMMPS *lmp) : Pointers(lmp){};

  // destructor
  ~CPOD() override;

  // ***********************  implemented in podarrayfunctions.cpp **************************/
  void print_matrix(const char* desc, int m, int n, int* a, int lda );

  void print_matrix(const char* desc, int m, int n, double* a, int lda );
>>>>>>> 33356aeb

  void print_matrix(const char* desc, int m, int n, double **a, int lda );

  void podMatMul(double *c, double *a, double *b, int r1, int c1, int c2);

  void podCumsum(int* output, int* input, int length);

  double podArrayNorm(double *a, int n);

  double podArrayErrorNorm(double *a, double *b, int n);

  void podArraySetValue(double *y, double a, int n);

  void podArrayCopy(double *y, double *x, int n);

  void podArrayFill(int* output, int start, int length);

  double podArrayMin(double *a, int n);

  double podArrayMax(double *a, int n);

  double podArraySum(double *a, int n);

  int podArrayMin(int *a, int n);

  int podArrayMax(int *a, int n);

  void podKron(double *C, double *A, double *B, double alpha, int M1, int M2);

  void rotation_matrix(double *Rmat, double alpha, double beta, double gamma);
  void triclinic_lattice_conversion(double *a, double *b, double *c, double *A, double *B, double *C);
  void matrix33_multiplication(double *xrot, double *Rmat, double *x, int natom);
  void matrix33_inverse(double *invA, double *A1, double *A2, double *A3);
  // ******************************************************************************/

  // ***********************  implemented in poddescriptors.cpp **************************/
  void podNeighPairs(double *xij, double *x, int *ai, int *aj,  int *ti, int *tj,
      int *pairlist, int *pairnumsum, int *atomtype, int *alist, int inum, int dim);

  void linear_descriptors(double *gd, double *efatom, double *y, double *tmpmem, int *atomtype,
          int *alist, int *pairlist, int *pairnum, int *pairnumsum, int *tmpint, int natom, int Nij);

  void quadratic_descriptors(double* d23, double *dd23, double* d2, double *d3, double* dd2, double *dd3,
      int M2, int M3, int N);

  void quadratic_descriptors(double* d33, double *dd33, double *d3, double *dd3, int M3, int N);

  void cubic_descriptors(double* d234, double *dd234, double* d2, double *d3, double *d4,
      double* dd2, double *dd3, double *dd4, int M2, int M3, int M4, int N);

  void cubic_descriptors(double* d333, double *Dd333, double *d3, double *Dd3, int M3, int N);

  double calculate_energyforce(double *force, double *gd, double *gdd, double *coeff, double *tmp, int natom);

  double energyforce_calculation(double *f, double *gd, double *gdd, double *coeff, double *y, int *atomtype,
          int *alist, int *pairlist, int *pairnum, int *pairnumsum, int *tmpint, int natom, int Nij);
  // ******************************************************************************/

  // ***********************  implemented in podenergyforce.cpp **************************/
  void podNeighPairs(double *rij, double *x, int *idxi, int *ai, int *aj, int *ti, int *tj,
      int *pairnumsum, int *atomtype, int *jlist, int *alist, int inum);

  //podptr->podNeighPairs(rij, nb.y, idxi, ai, aj, ti, tj, nb.pairnum_cumsum, atomtype, nb.pairlist, nb.alist, natom);

  int lammpsNeighPairs(double *rij, double **x, double rcutsq, int *idxi, int *ai, int *aj,  int *ti, int *tj,
      int *pairnumsum, int *atomtype, int *numneigh, int *ilist, int **jlist, int inum);

  void linear_descriptors_ij(double *gd, double *eatom, double *rij, double *tmpmem, int *pairnumsum,
      int *atomtype, int *ai, int *ti, int *tj, int natom, int Nij);

  double calculate_energy(double *effectivecoeff, double *gd, double *coeff);

  double calculate_energy(double *energycoeff, double *forcecoeff, double *gd, double *coeff);

  void calculate_force(double *force, double *effectivecoeff, double *rij, double *tmpmem, int *pairnumsum,
          int *atomtype, int *idxi, int *ai, int *aj, int *ti, int *tj, int natom, int Nij);

  void calculate_force(double **force, double *effectivecoeff, double *rij, double *tmpmem, int *pairnumsum,
          int *atomtype, int *idxi, int *ai, int *aj, int *ti, int *tj, int natom, int Nij);

  double energyforce_calculation(double *force, double *podcoeff, double *effectivecoeff, double *gd, double *rij,
      double *tmpmem, int *pairnumsum, int *atomtype, int *idxi, int *ai, int *aj, int *ti, int *tj, int natom, int Nij);
  // ******************************************************************************/

    // variables used in eigenvaluedecomposition

    double *xij;
    double *S;
    double *Q;
    double *A;
    double *b;

};

}    // namespace LAMMPS_NS

#endif
<|MERGE_RESOLUTION|>--- conflicted
+++ resolved
@@ -189,182 +189,13 @@
   void snapTallyForce(double **force, double *dbdr, double *coeff4, int *ai, int *aj, int *ti, int ijnum,
           int ncoeff, int ntype);
 
-<<<<<<< HEAD
-    void pod4body_force(double **force, double *rij, double *coeff4, double *tmpmem, int *atomtype,
-        int *idxi, int *ai, int *aj, int *ti, int *tj, int natom, int Nij);
-
-    // ***********************  eigenproblem functions **************************/
-
-    void podeigenvaluedecomposition(double *Phi, double *Lambda, double *besselparams, double rin, double rcut,
-    int besseldegree, int inversedegree, int nbesselpars, int N);
-    // ******************************************************************************/
-
-public:
-    struct podstruct {
-        std::vector<std::string> species;
-        int *pbc=NULL; //[3] = {1,1,1};
-        int *elemindex=NULL;
-
-        int nelements = 0;
-        int onebody = 1;
-        int besseldegree = 3;
-        int inversedegree = 6;
-        int twobody[3] = {5,10,10};
-        int threebody[4] = {4,8,8,5};
-        int fourbody[4] = {0,0,0,0};
-
-        int quadraticpod = 0;
-        int quadratic22[2] = {0,0};
-        int quadratic23[2] = {0,0};
-        int quadratic24[2] = {0,0};
-        int quadratic33[2] = {0,0};
-        int quadratic34[2] = {0,0};
-        int quadratic44[2] = {0,0};
-        int cubic234[3] = {0,0,0};
-        int cubic333[3] = {0,0,0};
-        int cubic444[3] = {0,0,0};
-
-        double rin = 0.5;
-        double rcut = 4.6;
-        double *besselparams=NULL; //[3] = {0.0, 2.0, 4.0};
-        double *Phi2=NULL, *Phi3=NULL, *Phi4=NULL, *Lambda2=NULL, *Lambda3=NULL, *Lambda4=NULL;
-        double *coeff=NULL;
-
-        // variables declaring number of snapshots, descriptors, and combinations
-
-        int nbesselpars = 3;
-        int ns2, ns3, ns4;       // number of snapshots for radial basis functions for linear POD potentials
-        int nc2, nc3, nc4;       // number of chemical  combinations for linear POD potentials
-        int nbf1, nbf2, nbf3, nbf4; // number of basis functions for linear POD potentials
-        int nd1, nd2, nd3, nd4;     // number of descriptors for linear POD potentials
-        int nd22, nd23, nd24, nd33, nd34, nd44; // number of descriptors for quadratic POD potentials
-        int nd234, nd333, nd444; // number of descriptors for cubic POD potentials
-        int nrbf3, nabf3, nrbf4, nabf4;
-        int nd, nd1234;
-
-        int snaptwojmax = 0;
-        int snapchemflag = 0;
-        double snaprfac0 = 0.99363;
-        double snapelementradius[10] = {0.5, 0.5, 0.5, 0.5, 0.5, 0.5, 0.5, 0.5, 0.5, 0.5};
-        double snapelementweight[10] = {1.0, 1.0, 1.0, 1.0, 1.0, 1.0, 1.0, 1.0, 1.0, 1.0};
-
-        void freememory(int backend)
-        {
-            TemplateFree(pbc, backend);
-            TemplateFree(elemindex, backend);
-            TemplateFree(besselparams, backend);
-            TemplateFree(Phi2, backend);
-            TemplateFree(Phi3, backend);
-            TemplateFree(Phi4, backend);
-            TemplateFree(Lambda2, backend);
-            TemplateFree(Lambda3, backend);
-            TemplateFree(Lambda4, backend);
-            TemplateFree(coeff, backend);
-        }
-    };
-
-    struct snastruct {
-        int twojmax;
-        int ncoeff;
-        int idxb_max;
-        int idxu_max;
-        int idxz_max;
-        int idxcg_max;
-        int ntypes;
-        int nelements;
-        int ndoubles;   // number of multi-element pairs
-        int ntriples;   // number of multi-element triplets
-        int bnormflag;
-        int chemflag;
-        int switchflag;
-        int bzeroflag;
-        int wselfallflag;
-
-        double wself;
-        double rmin0;
-        double rfac0;
-        double rcutfac;
-        double rcutmax;
-
-        int *map=NULL;  // map types to [0,nelements)
-        int *idx_max=NULL;
-        int *idxz=NULL;
-        int *idxz_block=NULL;
-        int *idxb=NULL;
-        int *idxb_block=NULL;
-        int *idxu_block=NULL;
-        int *idxcg_block=NULL;
-
-        double *rcutsq=NULL;
-        double *radelem=NULL;
-        double *wjelem=NULL;
-        double *bzero=NULL;
-        double *fac=NULL;
-        double *rootpqarray=NULL;
-        double *cglist=NULL;
-
-        void printout()
-        {
-            printf("twojmax %d \n", twojmax);
-            printf("ncoeff %d \n", ncoeff);
-            printf("idxb_max %d \n", idxb_max);
-            printf("idxu_max %d \n", idxu_max);
-            printf("idxz_max %d \n", idxz_max);
-            printf("idxcg_max %d \n", idxcg_max);
-            printf("ntypes %d \n", ntypes);
-            printf("nelements %d \n", nelements);
-            printf("ndoubles %d \n", ndoubles);
-            printf("ntriples %d \n", ntriples);
-            printf("bnormflag %d \n", bnormflag);
-            printf("chemflag %d \n", chemflag);
-            printf("switchflag %d \n", switchflag);
-            printf("bzeroflag %d \n", bzeroflag);
-            printf("wselfallflag %d \n", wselfallflag);
-            printf("rfac0 %g \n", rfac0);
-            printf("rmin0 %g \n", rmin0);
-            printf("rcutfac %g \n", rcutfac);
-            printf("rcutmax %g \n", rcutmax);
-        }
-
-        void freememory(int backend)
-        {
-            TemplateFree(map, backend);
-            TemplateFree(idx_max, backend);
-            TemplateFree(idxz, backend);
-            TemplateFree(idxb, backend);
-            TemplateFree(idxb_block, backend);
-            TemplateFree(idxu_block, backend);
-            TemplateFree(idxz_block, backend);
-            TemplateFree(idxcg_block, backend);
-
-            TemplateFree(rootpqarray, backend);
-            TemplateFree(cglist, backend);
-            TemplateFree(fac, backend);
-            TemplateFree(bzero, backend);
-            TemplateFree(wjelem, backend);
-            TemplateFree(radelem, backend);
-            TemplateFree(rcutsq, backend);
-        }
-    };
-
-    podstruct pod;
-    snastruct sna;
-
-    // constructor
-    CPOD(LAMMPS *, std::string pod_file, std::string coeff_file);
-
-    CPOD(LAMMPS *lmp) : Pointers(lmp){};
-
-    // destructor
-    ~CPOD() override;
-
-    // ***********************  implemented in podarrayfunctions.cpp **************************/
-    void print_matrix(const char* desc, int m, int n, int* a, int lda );
-
-    void print_matrix(const char* desc, int m, int n, double* a, int lda );
-=======
   void pod4body_force(double **force, double *rij, double *coeff4, double *tmpmem, int *atomtype,
       int *idxi, int *ai, int *aj, int *ti, int *tj, int natom, int Nij);
+
+  // ***********************  eigenproblem functions **************************/
+
+  void podeigenvaluedecomposition(double *Phi, double *Lambda, double *besselparams, double rin, double rcut,
+  int besseldegree, int inversedegree, int nbesselpars, int N);
   // ******************************************************************************/
 
 public:
@@ -398,6 +229,8 @@
     double *Phi2=NULL, *Phi3=NULL, *Phi4=NULL, *Lambda2=NULL, *Lambda3=NULL, *Lambda4=NULL;
     double *coeff=NULL;
 
+    // variables declaring number of snapshots, descriptors, and combinations
+
     int nbesselpars = 3;
     int ns2, ns3, ns4;       // number of snapshots for radial basis functions for linear POD potentials
     int nc2, nc3, nc4;       // number of chemical  combinations for linear POD potentials
@@ -413,12 +246,6 @@
     double snaprfac0 = 0.99363;
     double snapelementradius[10] = {0.5, 0.5, 0.5, 0.5, 0.5, 0.5, 0.5, 0.5, 0.5, 0.5};
     double snapelementweight[10] = {1.0, 1.0, 1.0, 1.0, 1.0, 1.0, 1.0, 1.0, 1.0, 1.0};
-
-    void allocatememory(int backend)
-    {
-      pbc = (int *) malloc(3*sizeof(int));
-      besselparams = (double *) malloc(3*sizeof(double));      
-    }
 
     void freememory(int backend)
     {
@@ -534,7 +361,6 @@
   void print_matrix(const char* desc, int m, int n, int* a, int lda );
 
   void print_matrix(const char* desc, int m, int n, double* a, int lda );
->>>>>>> 33356aeb
 
   void print_matrix(const char* desc, int m, int n, double **a, int lda );
 
